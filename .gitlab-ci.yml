--- conflicted
+++ resolved
@@ -129,7 +129,7 @@
   stage: test
   before_script: [""]
   image:
-    name: quay.io/singularity/singularity:v3.7.3
+    name: quay.io/singularity/singularity:latest
     entrypoint: [""]
 
   tags:
@@ -154,7 +154,7 @@
     - '[[ -f /.dockerenv ]] && echo -e "Host *\n\tStrictHostKeyChecking no\n\n" > ~/.ssh/config'
 
   image:
-    name: quay.io/singularity/singularity:v3.7.3
+    name: quay.io/singularity/singularity:latest
     entrypoint: [""]
 
   tags:
@@ -168,7 +168,6 @@
     - test_image
   only:
     - master
-<<<<<<< HEAD
     - docker_container
 
 
@@ -181,7 +180,7 @@
     - '[[ -f /.dockerenv ]] && echo -e "Host *\n\tStrictHostKeyChecking no\n\n" > ~/.ssh/config'
 
   image:
-    name: quay.io/singularity/singularity:v3.7.3
+    name: quay.io/singularity/singularity:latest
     entrypoint: [""]
 
   tags:
@@ -193,6 +192,4 @@
     - deploy_image
   only:
     - master
-=======
->>>>>>> 4ed13f2f
     - docker_container