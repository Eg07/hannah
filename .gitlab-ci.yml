##
## Copyright (c) 2022 University of Tübingen.
##
## This file is part of hannah.
## See https://atreus.informatik.uni-tuebingen.de/ties/ai/hannah/hannah for further info.
##
## Licensed under the Apache License, Version 2.0 (the "License");
## you may not use this file except in compliance with the License.
## You may obtain a copy of the License at
##
##     http://www.apache.org/licenses/LICENSE-2.0
##
## Unless required by applicable law or agreed to in writing, software
## distributed under the License is distributed on an "AS IS" BASIS,
## WITHOUT WARRANTIES OR CONDITIONS OF ANY KIND, either express or implied.
## See the License for the specific language governing permissions and
## limitations under the License.
##
stages:
  - build
  - test
  - deploy
  - deploy_test
  - run

variables:
  PIP_CACHE_DIR: "$CI_PROJECT_DIR/.cache/pip"
  POETRY_HOME: "$CI_PROJECT_DIR/.poetry"
  GIT_SUBMODULE_STRATEGY: recursive
  DEBIAN_FRONTEND: "noninteractive"

before_script:
  - apt update
  - apt -y install mesa-utils python3-dev libblas-dev liblapack-dev libsndfile1-dev libsox-dev cmake ninja-build


  # Install poetry using recommended method
  - curl -sSL https://install.python-poetry.org/ | python3
  - export PATH=${POETRY_HOME}/bin:${PATH}

  # Work around: https://github.com/python-poetry/poetry/issues/3199
  - poetry config experimental.new-installer false

  # install and manage dependencies with poetry
  - poetry install -E vision

  # Show limits
  - ulimit -a

test_python_38:
  stage: test
  image: python:3.8
  script:
    - set -e
    - poetry run python3 -m pytest  -v --cov=hannah test
  tags:
    - docker
  interruptible: true
  dependencies: []

test_tvm:
  stage: test
  image: python:3.9
  script:
    - set -e
    - apt-get install -y llvm-dev libclang-dev
    - poetry run external/hannah-tvm/scripts/install_full.sh
    - poetry install -E tvm -E vision
    - poetry run python -m pytest  -v --cov=hannah --cov external/hannah-tvm test external/hannah-tvm/test
  tags:
    - docker
    - nfs
  interruptible: true
  allow_failure: true
  only:
    - master
    - main
    - /.*tvm.*/

test_python_39:
  stage: test
  image: python:3.9
  script:
    - set -e
    - "echo 'import coverage; coverage.process_startup()' > sitecustomize.py"
    - export PYTHONPATH=$PWD
    - export COVERAGE_PROCESS_START=$PWD/.coveragerc
    - poetry run coverage run --source hannah -m pytest test
    - unset PYTHONPATH
    - unset COVERAGE_PROCESS_START
    - poetry run coverage report
    - poetry run coverage xml
  tags:
    - docker
  interruptible: true
  artifacts:
    reports:
      cobertura: coverage.xml
  dependencies: []

build_docs:
  stage: deploy
  variables:
    PIP_CACHE_DIR: "$CI_PROJECT_DIR/.cache/pip"
  cache:
    paths:
      - .cache/pip
      - venv

  before_script:
    - python3 -m virtualenv venv
    - source venv/bin/activate
    - pip install --upgrade pydoc-markdown mkdocs pymdown-extensions

  allow_failure: true
  script:
    - pydoc-markdown --build --site-dir /afs/wsi/home/gerum/public_html/hannah
  tags:
    - afs
    - native
  only:
    - master
    - main

  # Empty dependencies to disable artifacts passing
  dependencies: []

run_ml_cloud:
  before_script: []
  stage: build
  # run
  tags:
    - ml-cloud
  script:
    - cml ci
    - echo "Test comment" > report.md
    - cml send-comment report.md
  only:
    - master
  dependencies: []

run_ml_cloud_progressive_shrinking:
  stage: run
  image: ubuntu:latest
  before_script:
    - apt update
    - apt -y install openssh-client
    - eval $(ssh-agent -s)
    - ssh-add <(echo "$ML_CLOUD_KEY")
    - mkdir -p ~/.ssh
    - '[[ -f /.dockerenv ]] && echo -e "Host *\n\tStrictHostKeyChecking no\n\n" > ~/.ssh/config'

  tags:
    - docker
  script:
    - set -e
    - tar cvzf hannah.tar.gz hannah/ scripts/ plugins/
    - ssh cgerum05@134.2.168.52 mkdir -p /home/bringmann/cgerum05/ci/$CI_COMMIT_SHORT_SHA
    - scp hannah.tar.gz cgerum05@134.2.168.52:/home/bringmann/cgerum05/ci/$CI_COMMIT_SHORT_SHA
    - ssh cgerum05@134.2.168.52 "cd ci/$CI_COMMIT_SHORT_SHA && tar xvzf hannah.tar.gz"
    - ssh cgerum05@134.2.168.52 "cd ci/$CI_COMMIT_SHORT_SHA && mkdir -p jobs && sbatch scripts/ml_cloud_progressive_shrinking.sh"
  when: manual
  dependencies: []

run_ml_cloud_lidar:
  stage: run
  image: ubuntu:latest
  before_script:
    - apt update
    - apt -y install openssh-client
    - eval $(ssh-agent -s)
    - ssh-add <(echo "$ML_CLOUD_KEY")
    - mkdir -p ~/.ssh
    - '[[ -f /.dockerenv ]] && echo -e "Host *\n\tStrictHostKeyChecking no\n\n" > ~/.ssh/config'

  tags:
    - docker
  script:
    - set -e
    - tar cvzf hannah.tar.gz hannah/ scripts/ plugins/
    - ssh cgerum05@134.2.168.52 mkdir -p /home/bringmann/cgerum05/ci/$CI_COMMIT_SHORT_SHA
    - scp hannah.tar.gz cgerum05@134.2.168.52:/home/bringmann/cgerum05/ci/$CI_COMMIT_SHORT_SHA
    - ssh cgerum05@134.2.168.52 "cd ci/$CI_COMMIT_SHORT_SHA && tar xvzf hannah.tar.gz"
    - ssh cgerum05@134.2.168.52 "cd ci/$CI_COMMIT_SHORT_SHA && mkdir -p jobs && sbatch scripts/ml_cloud_lidar.sh"
  when: manual
  dependencies: []


run_sca:
  stage: build
  image: python:3.9
  script:
    - set -e
    - poetry run pre-commit install
    - poetry run pre-commit run -a
  tags:
    - docker
  interruptible: true
  allow_failure: true


# ml_cloud_update_env:
#   stage: deploy
#   image: ubuntu:latest
#   before_script:
#     - apt update
#     - apt -y install openssh-client
#     - eval $(ssh-agent -s)
#     - ssh-add <(echo "$ML_CLOUD_KEY")
#     - mkdir -p ~/.ssh
#     - '[[ -f /.dockerenv ]] && echo -e "Host *\n\tStrictHostKeyChecking no\n\n" > ~/.ssh/config'

#   tags:
#     - docker
#   script:
#     - set -e
#     - tar cvzf hannah.tar.gz hannah/ scripts/ plugins/
#     - ssh cgerum05@134.2.168.52 mkdir -p /home/bringmann/cgerum05/ci/$CI_COMMIT_SHORT_SHA
#     - scp hannah.tar.gz cgerum05@134.2.168.52:/home/bringmann/cgerum05/ci/$CI_COMMIT_SHORT_SHA
#     - ssh cgerum05@134.2.168.52 "cd ci/$CI_COMMIT_SHORT_SHA && tar xvzf hannah.tar.gz"
#     - ssh cgerum05@134.2.168.52 "cd ci/$CI_COMMIT_SHORT_SHA && mkdir -p jobs && scripts/ml_cloud_update_env.sh"
#   dependencies: []
#   only:
#     - master
<<<<<<< HEAD
#     - main
=======
#     - main



deploy to github:
  stage: build
  image: ubuntu:latest
  before_script:
    - apt update
    - apt -y install openssh-client git git-lfs

  variables:
    # Prevent "shallow update not allowed" error.
    # Set it to maximum possible count of *new* commits that you foresee being pushed to a remote.
    GIT_DEPTH: 1000

  only:
    - main
  script: ./scripts/git-push git@github.com:ekut-es/hannah.git
>>>>>>> c7e8d8a2
<|MERGE_RESOLUTION|>--- conflicted
+++ resolved
@@ -222,9 +222,6 @@
 #   dependencies: []
 #   only:
 #     - master
-<<<<<<< HEAD
-#     - main
-=======
 #     - main
 
 
@@ -243,5 +240,4 @@
 
   only:
     - main
-  script: ./scripts/git-push git@github.com:ekut-es/hannah.git
->>>>>>> c7e8d8a2
+  script: ./scripts/git-push git@github.com:ekut-es/hannah.git