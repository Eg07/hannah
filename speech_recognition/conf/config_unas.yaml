--- conflicted
+++ resolved
@@ -60,22 +60,14 @@
           max: 6
           choices:
             - target: residual
-<<<<<<< HEAD
-              stride: 1
-=======
               stride: [1,2,3,4,5,6,7]
->>>>>>> 42d995a8
               blocks:
                 min: 1
                 max: 4
                 choices:
                   - target: conv1d
                     kernel_size: [1,3,5,7,9]
-<<<<<<< HEAD
-                    stride: [0,1,2,4,6,8]
-=======
                     stride: [1]
->>>>>>> 42d995a8
                     act: [false, true]
                     norm: true
                     out_channels: [8,16,24,32,40,48,56,64]
