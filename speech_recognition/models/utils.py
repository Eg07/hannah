--- conflicted
+++ resolved
@@ -87,11 +87,8 @@
     SINC6="sinc6"
     SINC7="sinc7"
     SINC8="sinc8"
-<<<<<<< HEAD
 
-=======
-    
->>>>>>> 44fd60af
+
     # Branchy TC-RES are tc res models with early exit branches
     BRANCHY_TC_RES_8 = "branchy-tc-res8"
     
