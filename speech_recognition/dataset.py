--- conflicted
+++ resolved
@@ -329,13 +329,6 @@
 
         label = torch.Tensor(self.get_class(index))
         label = label.long()
-<<<<<<< HEAD
-
-        if index >= len(self.audio_labels):
-            data = self.preprocess(None, silence=True, label = label)
-        else:
-            data = self.preprocess(self.audio_files[index], label = label)
-=======
         
         if self.use_redis_cache == False:
             if index >= len(self.audio_labels):
@@ -378,7 +371,6 @@
                 else:
                     data = self.preprocess(self.audio_files[index])
                 self._features_cache[features_constellation] = data
->>>>>>> 2677864f
 
         return data, data.shape[1], label, label.shape[0]
 
