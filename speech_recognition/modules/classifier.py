import logging
import os
import json
import copy
import platform

from abc import abstractmethod

from pytorch_lightning.core.lightning import LightningModule
from pytorch_lightning.metrics.classification.precision_recall import Precision
from pytorch_lightning.metrics import Accuracy, Recall, F1, ROC, ConfusionMatrix
from pytorch_lightning.loggers import TensorBoardLogger, LoggerCollection
from pytorch_lightning.metrics.metric import MetricCollection
from torch._C import Value
from .config_utils import get_loss_function, get_model
from typing import Optional

import torch.nn as nn
import torchvision

from speech_recognition.datasets.base import ctc_collate_fn
from speech_recognition.datasets.Kitti import object_collate_fn

import tabulate
import torch
import torch.utils.data as data
from torchaudio.transforms import TimeStretch, TimeMasking, FrequencyMasking
from hydra.utils import instantiate, get_class

<<<<<<< HEAD
from pl_bolts.datamodules.kitti_datamodule import KittiDataModule

from ..datasets.NoiseDataset import NoiseDataset
from ..datasets.DatasetSplit import DatasetSplit
from ..datasets.Downsample import Downsample
=======
>>>>>>> 42d995a8
from ..datasets import AsynchronousLoader, SpeechDataset
from .metrics import Error, plot_confusion_matrix
from ..models.factory.qat import QAT_MODULE_MAPPINGS


from omegaconf import DictConfig


class ClassifierModule(LightningModule):
    def __init__(
        self,
        dataset: DictConfig,
        model: DictConfig,
        optimizer: DictConfig,
        features: DictConfig,
        num_workers: int = 0,
        batch_size: int = 128,
        time_masking: int = 0,
        frequency_masking: int = 0,
        scheduler: Optional[DictConfig] = None,
        normalizer: Optional[DictConfig] = None,
    ):
        super().__init__()

        self.save_hyperparameters()
        self.msglogger = logging.getLogger()
        self.initialized = False
        self.train_set = None
        self.test_set = None
        self.dev_set = None
        self.logged_samples = 0

<<<<<<< HEAD
=======
    def prepare_data(self):
        # get all the necessary data stuff
        if not self.train_set or not self.test_set or not self.dev_set:
            get_class(self.hparams.dataset.cls).prepare(self.hparams.dataset)

>>>>>>> 42d995a8
    def setup(self, stage):
        # TODO stage variable is not used!
        self.msglogger.info("Setting up model")
        if self.logger:
            self.logger.log_hyperparams(self.hparams)

        if self.initialized:
            return

        self.initialized = True

        # trainset needed to set values in hparams
        self.train_set, self.dev_set, self.test_set = get_class(
            self.hparams.dataset.cls
        ).splits(self.hparams.dataset)

<<<<<<< HEAD
        # Instantiate features
        self.features = instantiate(self.hparams.features)
        self.features.to(self.device)
=======
        # Create example input
        device = self.device
        self.example_input_array = torch.zeros(1, *self.train_set.size())
        dummy_input = self.example_input_array.to(device)
        logging.info("Example input array shape: %s", str(dummy_input.shape))
        if platform.machine() == "ppc64le":
            dummy_input = dummy_input.cuda()

        # Instantiate features
        self.features = instantiate(self.hparams.features)
        self.features.to(device)
>>>>>>> 42d995a8
        if platform.machine() == "ppc64le":
            self.features.cuda()

        # Instantiate normalizer
        if self.hparams.normalizer is not None:
            self.normalizer = instantiate(self.hparams.normalizer)
        else:
            self.normalizer = torch.nn.Identity()

        # Instantiate Model
<<<<<<< HEAD
        self.num_classes = len(self.train_set.label_names)
=======
        self.num_classes = len(self.train_set.class_names)
        if hasattr(self.hparams.model, "_target_") and self.hparams.model._target_:
            print(self.hparams.model._target_)
            self.model = instantiate(
                self.hparams.model,
                input_shape=self.example_feature_array.shape,
                labels=self.num_classes,
            )
        else:
            self.hparams.model.width = self.example_feature_array.size(2)
            self.hparams.model.height = self.example_feature_array.size(1)
            self.hparams.model.n_labels = self.num_classes
            self.model = get_model(self.hparams.model)

        # loss function
        self.criterion = get_loss_function(self.model, self.hparams)
>>>>>>> 42d995a8

        # Metrics
        self.train_metrics = MetricCollection({"train_accuracy": Accuracy()})
        self.val_metrics = MetricCollection(
            {
                "val_accuracy": Accuracy(),
                "val_error": Error(),
                "val_recall": Recall(num_classes=self.num_classes, average="weighted"),
                "val_precision": Precision(
                    num_classes=self.num_classes, average="weighted"
                ),
                "val_f1": F1(num_classes=self.num_classes, average="weighted"),
            }
        )
        self.test_metrics = MetricCollection(
            {
                "test_accuracy": Accuracy(),
                "test_error": Error(),
                "test_recall": Recall(num_classes=self.num_classes, average="weighted"),
                "test_precision": Precision(
                    num_classes=self.num_classes, average="weighted"
                ),
                "rest_f1": F1(num_classes=self.num_classes, average="weighted"),
            }
        )

        self.test_confusion = ConfusionMatrix(num_classes=self.num_classes)
        self.test_roc = ROC(num_classes=self.num_classes, compute_on_step=False)

        augmentation_passes = []
        if self.hparams.time_masking > 0:
            augmentation_passes.append(TimeMasking(self.hparams.time_masking))
        if self.hparams.frequency_masking > 0:
            augmentation_passes.append(TimeMasking(self.hparams.frequency_masking))

        if augmentation_passes:
            self.augmentation = torch.nn.Sequential(*augmentation_passes)
        else:
            self.augmentation = torch.nn.Identity()

    @abstractmethod
    def prepare_data(self):
        # get all the necessary data stuff
        pass

    # TRAINING CODE
    def training_step(self, batch, batch_idx):
        x, x_len, y, y_len = batch

        output = self(x)
        y = y.view(-1)
        loss = self.criterion(output, y)

        # METRICS
        self.calculate_batch_metrics(output, y, loss, self.train_metrics, "train")

        return loss

    def configure_optimizers(self):
        optimizer = instantiate(self.hparams.optimizer, params=self.parameters())

        retval = {}
        retval["optimizer"] = optimizer

        if self.hparams.scheduler is not None:
            if self.hparams.scheduler._target_ == "torch.optim.lr_scheduler.OneCycleLR":
                scheduler = instantiate(
                    self.hparams.scheduler,
                    optimizer=optimizer,
                    total_steps=self.total_training_steps,
                )
                retval["lr_scheduler"] = dict(scheduler=scheduler, interval="step")
            else:
                scheduler = instantiate(self.hparams.scheduler, optimizer=optimizer)

                retval["lr_scheduler"] = dict(scheduler=scheduler, interval="epoch")

        return retval

    # TEST CODE
    def test_step(self, batch, batch_idx):

        # dataloader provides these four entries per batch
        x, x_length, y, y_length = batch

        output = self(x)
        y = y.view(-1)
        loss = self.criterion(output, y)

        # METRICS
        self.calculate_batch_metrics(output, y, loss, self.test_metrics, "test")
        logits = torch.nn.functional.softmax(output, dim=1)
        self.test_confusion(logits, y)
        self.test_roc(logits, y)

        if isinstance(self.test_set, SpeechDataset):
            self._log_audio(x, logits, y)

        return loss


class StreamClassifierModule(ClassifierModule):
    def __init__(
        self,
        dataset: DictConfig,
        model: DictConfig,
        optimizer: DictConfig,
        features: DictConfig,
        num_workers: int = 0,
        batch_size: int = 128,
        time_masking: int = 0,
        frequency_masking: int = 0,
        scheduler: Optional[DictConfig] = None,
        normalizer: Optional[DictConfig] = None,
    ):
        super().__init__(dataset, model, optimizer, features)

    def setup(self, stage):
        super().setup(stage)

        # Create example input
        device = self.device
        self.example_input_array = torch.zeros(
            1, self.train_set.channels, self.train_set.input_length
        )
        dummy_input = self.example_input_array.to(device)
        if platform.machine() == "ppc64le":
            dummy_input = dummy_input.cuda()

        features = self._extract_features(dummy_input)
        self.example_feature_array = features.to(self.device)

        if hasattr(self.hparams.model, "_target_") and self.hparams.model._target_:
            print(self.hparams.model._target_)
            self.model = instantiate(
                self.hparams.model,
                input_shape=self.example_feature_array.shape,
                labels=self.num_classes,
            )
        else:
            self.hparams.model.width = self.example_feature_array.size(2)
            self.hparams.model.height = self.example_feature_array.size(1)
            self.hparams.model.n_labels = self.num_classes
            self.model = get_model(self.hparams.model)

        # loss function
        self.criterion = get_loss_function(self.model, self.hparams)

    def prepare_data(self):
        if not self.train_set or not self.test_set or not self.dev_set:
            get_class(self.hparams.dataset.cls).download(self.hparams.dataset)
            NoiseDataset.download_noise(self.hparams.dataset)
            DatasetSplit.split_data(self.hparams.dataset)
            Downsample.downsample(self.hparams.dataset)

    @property
    def total_training_steps(self) -> int:
        """Total training steps inferred from datamodule and devices."""
        if self.trainer.max_steps:
            return self.trainer.max_steps

        limit_batches = self.trainer.limit_train_batches
        batches = len(self.train_dataloader())
        batches = (
            min(batches, limit_batches)
            if isinstance(limit_batches, int)
            else int(limit_batches * batches)
        )

        num_devices = max(1, self.trainer.num_gpus, self.trainer.num_processes)
        if self.trainer.tpu_cores:
            num_devices = max(num_devices, self.trainer.tpu_cores)

        effective_accum = self.trainer.accumulate_grad_batches * num_devices
        return int((batches // effective_accum) * self.trainer.max_epochs)

    def calculate_batch_metrics(self, output, y, loss, metrics, prefix):
        if isinstance(output, list):
            for idx, out in enumerate(output):
                out = torch.nn.functional.softmax(out, dim=1)
                metrics(out, y)
                self.log_dict(metrics)
        else:
            try:
                output = torch.nn.functional.softmax(output, dim=1)
                metrics(output, y)
                self.log_dict(metrics)
            except ValueError:
                logging.critical("Could not calculate batch metrics: {outputs}")
        self.log(f"{prefix}_loss", loss)

    @staticmethod
    def get_balancing_sampler(dataset):
        distribution = dataset.class_counts
        weights = 1.0 / torch.tensor(
            [distribution[i] for i in range(len(distribution))], dtype=torch.float
        )

        sampler_weights = weights[dataset.get_label_list()]

        sampler = data.WeightedRandomSampler(sampler_weights, len(dataset))
        return sampler

    def train_dataloader(self):
        train_batch_size = self.hparams["batch_size"]
        dataset_conf = self.hparams.dataset
        sampler = None
        sampler_type = dataset_conf.get("sampler", "random")
        if sampler_type == "weighted":
            sampler = self.get_balancing_sampler(self.train_set)
        else:
            sampler = data.RandomSampler(self.train_set)

        train_loader = data.DataLoader(
            self.train_set,
            batch_size=train_batch_size,
            drop_last=True,
            pin_memory=True,
            num_workers=self.hparams["num_workers"],
            collate_fn=ctc_collate_fn,
            sampler=sampler,
            multiprocessing_context="fork" if self.hparams["num_workers"] > 0 else None,
        )

        # if self.device.type == "cuda":
        #    train_loader = AsynchronousLoader(train_loader, device=self.device)

        self.batches_per_epoch = len(train_loader)

        return train_loader

    def on_train_epoch_end(self, outputs):
        self.eval()
        self._log_weight_distribution()
        self.train()

    # VALIDATION CODE
    def validation_step(self, batch, batch_idx):

        # dataloader provides these four entries per batch
        x, x_length, y, y_length = batch

        # INFERENCE
        output = self(x)
        y = y.view(-1)
        loss = self.criterion(output, y)

        # METRICS
        self.calculate_batch_metrics(output, y, loss, self.val_metrics, "val")
        return loss

    def val_dataloader(self):

        dev_loader = data.DataLoader(
            self.dev_set,
            batch_size=min(len(self.dev_set), 16),
            shuffle=False,
            num_workers=self.hparams["num_workers"],
            collate_fn=ctc_collate_fn,
            multiprocessing_context="fork" if self.hparams["num_workers"] > 0 else None,
        )

        # if self.device.type == "cuda":
        #    dev_loader = AsynchronousLoader(dev_loader, device=self.device)

        return dev_loader

    def forward(self, x):
        x = self._extract_features(x)
        if self.training:
            x = self.augmentation(x)
        x = self.normalizer(x)
        x = self.model(x)
        return x

    def test_dataloader(self):
        test_loader = data.DataLoader(
            self.test_set,
            batch_size=min(len(self.test_set), 16),
            shuffle=False,
            num_workers=self.hparams["num_workers"],
            collate_fn=ctc_collate_fn,
            multiprocessing_context="fork" if self.hparams["num_workers"] > 0 else None,
        )

        # if self.device.type == "cuda":
        #    test_loader = AsynchronousLoader(test_loader, device=self.device)

        return test_loader

    def on_test_end(self) -> None:
        if self.trainer and self.trainer.fast_dev_run:
            return

        metric_table = []
        for name, metric in self.test_metrics.items():
            metric_table.append((name, metric.compute().item()))

        logging.info("\nTest Metrics:\n%s", tabulate.tabulate(metric_table))

        confusion_matrix = self.test_confusion.compute()
        self.test_confusion.reset()

        confusion_plot = plot_confusion_matrix(
            confusion_matrix.cpu().numpy(), self.test_set.class_names
        )
        confusion_plot.savefig("test_confusion.png")
        confusion_plot.savefig("test_confusion.pdf")

        # roc_fpr, roc_tpr, roc_thresholds = self.test_roc.compute()
        self.test_roc.reset()

    def _extract_features(self, x):
        x = self.features(x)

        if x.dim() == 4:
            new_channels = x.size(1) * x.size(2)
            x = torch.reshape(x, (x.size(0), new_channels, x.size(3)))

        return x

<<<<<<< HEAD
=======
    def forward(self, x):
        x = self._extract_features(x)

        if self.training:
            x = self.augmentation(x)

        x = self.normalizer(x)

        x = self.model(x)
        return x

>>>>>>> 42d995a8
    def save(self):

        logging.info("saving weights to json...")
        output_dir = "."
        filename = os.path.join(output_dir, "model.json")
        state_dict = self.model.state_dict()
        with open(filename, "w") as f:
            json.dump(state_dict, f, default=lambda x: x.tolist(), indent=2)

        quantized_model = copy.deepcopy(self.model)
        quantized_model.cpu()
        if hasattr(self.model, "qconfig") and self.model.qconfig:
            quantized_model = torch.quantization.convert(
                quantized_model, mapping=QAT_MODULE_MAPPINGS, remove_qconfig=True
            )

        logging.info("saving onnx...")
        try:
            dummy_input = self.example_feature_array.cpu()

            torch.onnx.export(
                quantized_model,
                dummy_input,
                os.path.join(output_dir, "model.onnx"),
                verbose=False,
                opset_version=13,
            )
        except Exception as e:
            logging.error("Could not export onnx model ...\n {}".format(str(e)))

        # logging.info("Saving torchscript model ...")
        # try:
        #     dummy_input = self.example_feature_array.cpu()
        #     traced_model = torch.jit.trace(quantized_model, (dummy_input,))
        #     traced_model.save(os.path.join(output_dir, "model.pt"))

        # except Exception as e:
        #     logging.error("Could not export torchscript model ...\n {}".format(str(e)))

    # CALLBACKS
    def on_fit_end(self):
        loggers = self._logger_iterator()
        for logger in loggers:
            if isinstance(logger, TensorBoardLogger):
                items = map(lambda x: (x[0], x[1].compute()), self.val_metrics.items())
                logger.log_hyperparams(self.hparams, metrics=dict(items))

    def _log_weight_distribution(self):
        for name, params in self.named_parameters():
            loggers = self._logger_iterator()

            for logger in loggers:
                if hasattr(logger.experiment, "add_histogram"):
                    try:
                        logger.experiment.add_histogram(
                            name, params, self.current_epoch
                        )
                    except ValueError as e:
                        logging.critical("Could not add histogram for param %s", name)

        for name, module in self.named_modules():
            loggers = self._logger_iterator()
            if hasattr(module, "scaled_weight"):
                for logger in loggers:
                    if hasattr(logger.experiment, "add_histogram"):
                        try:
                            logger.experiment.add_histogram(
                                f"{name}.scaled_weight",
                                module.scaled_weight,
                                self.current_epoch,
                            )
                        except ValueError as e:
                            logging.critical(
                                "Could not add histogram for param %s", name
                            )

    def _log_audio(self, x, logits, y):
        prediction = torch.argmax(logits, dim=1)
        correct = prediction == y
        for num, result in enumerate(correct):
            if not result and self.logged_samples < 10:
                loggers = self._logger_iterator()
                class_names = self.test_set.class_names
                for logger in loggers:
                    if hasattr(logger.experiment, "add_audio"):
                        logger.experiment.add_audio(
                            f"sample{self.logged_samples}_{class_names[prediction[num]]}_{class_names[y[num]]}",
                            x[num],
                            self.current_epoch,
                            self.test_set.samplingrate,
                        )
                self.logged_samples += 1

    def _logger_iterator(self):
        if isinstance(self.logger, LoggerCollection):
            loggers = self.logger
        else:
            loggers = [self.logger]

        return loggers


class ObjectDetectionModule(ClassifierModule):
    def __init__(
        self,
        dataset: DictConfig,
        model: DictConfig,
        optimizer: DictConfig,
        features: DictConfig,
        num_workers: int = 0,
        batch_size: int = 128,
        time_masking: int = 0,
        frequency_masking: int = 0,
        scheduler: Optional[DictConfig] = None,
        normalizer: Optional[DictConfig] = None,
    ):
        super().__init__(dataset, model, optimizer, features)

    def setup(self, stage):
        super().setup(stage)
        self.example_input_array = torch.zeros(
            1, 3, self.train_set.img_size[0], self.train_set.img_size[1]
        )

        self.example_feature_array = self.example_input_array

        if hasattr(self.hparams.model, "_target_") and self.hparams.model._target_:
            print(self.hparams.model._target_)
            self.model = instantiate(
                self.hparams.model,
                input_shape=self.example_feature_array.shape,
                labels=self.num_classes,
            )
        else:
            self.hparams.model.width = self.example_feature_array.size(2)
            self.hparams.model.height = self.example_feature_array.size(1)
            self.hparams.model.n_labels = self.num_classes
            self.model = get_model(self.hparams.model)

        # loss function
        self.criterion = get_loss_function(self.model, self.hparams)

    def prepare_data(self):
        pass

    def forward(self, x):
        x = self.model(x)
        return x

    def train_dataloader(self):
        train_batch_size = self.hparams["batch_size"]
        dataset_conf = self.hparams.dataset
        sampler = None
        sampler_type = dataset_conf.get("sampler", "random")
        if sampler_type == "weighted":
            sampler = self.get_balancing_sampler(self.train_set)
        else:
            sampler = data.RandomSampler(self.train_set)

        train_loader = data.DataLoader(
            self.train_set,
            batch_size=min(len(self.train_set), train_batch_size),
            drop_last=True,
            pin_memory=True,
            num_workers=self.hparams["num_workers"],
            collate_fn=object_collate_fn,
            sampler=sampler,
            multiprocessing_context="fork" if self.hparams["num_workers"] > 0 else None,
        )

        # if self.device.type == "cuda":
        #    train_loader = AsynchronousLoader(train_loader, device=self.device)

        self.batches_per_epoch = len(train_loader)

        return train_loader

    def val_dataloader(self):

        dev_loader = data.DataLoader(
            self.dev_set,
            batch_size=min(len(self.dev_set), 9),
            shuffle=False,
            num_workers=self.hparams["num_workers"],
            collate_fn=object_collate_fn,
            multiprocessing_context="fork" if self.hparams["num_workers"] > 0 else None,
        )

        # if self.device.type == "cuda":
        #    dev_loader = AsynchronousLoader(dev_loader, device=self.device)

        return dev_loader

    def test_dataloader(self):
        test_loader = data.DataLoader(
            self.test_set,
            batch_size=min(len(self.test_set), 9),
            shuffle=False,
            num_workers=self.hparams["num_workers"],
            collate_fn=object_collate_fn,
            multiprocessing_context="fork" if self.hparams["num_workers"] > 0 else None,
        )

        # if self.device.type == "cuda":
        #    test_loader = AsynchronousLoader(test_loader, device=self.device)

        return test_loader

    def validation_step(self, batch, batch_idx):
        x, y = batch

        self.model(x)
        # Identisch zum test_step (außer Metrik loggen test und val unterscheiden)

    # TRAINING CODE
    def training_step(self, batch, batch_idx):
        x, y = batch

        output = self.model(x, y)
        loss = sum(output.values())

        return loss

    def test_step(self, batch, batch_idx):

        # dataloader provides these four entries per batch
        x, y = batch

        output = self(x)

        # Metrics
        for box_pred, box_target in zip(
            (o["boxes"] for o in output), (y_b["boxes"] for y_b in y)
        ):
            print("Metric: ", torchvision.ops.box_iou(box_pred, box_target))


class SpeechClassifierModule(LightningModule):
    def __init__(self, *args, **kwargs):
        logging.critical(
            "SpeechClassifierModule has been renamed to StreamClassifierModule"
        )
        super(SpeechClassifierModule, self).__init__(*args, **kwargs)<|MERGE_RESOLUTION|>--- conflicted
+++ resolved
@@ -27,18 +27,12 @@
 from torchaudio.transforms import TimeStretch, TimeMasking, FrequencyMasking
 from hydra.utils import instantiate, get_class
 
-<<<<<<< HEAD
 from pl_bolts.datamodules.kitti_datamodule import KittiDataModule
 
-from ..datasets.NoiseDataset import NoiseDataset
-from ..datasets.DatasetSplit import DatasetSplit
-from ..datasets.Downsample import Downsample
-=======
->>>>>>> 42d995a8
+
 from ..datasets import AsynchronousLoader, SpeechDataset
 from .metrics import Error, plot_confusion_matrix
 from ..models.factory.qat import QAT_MODULE_MAPPINGS
-
 
 from omegaconf import DictConfig
 
@@ -67,14 +61,11 @@
         self.dev_set = None
         self.logged_samples = 0
 
-<<<<<<< HEAD
-=======
     def prepare_data(self):
         # get all the necessary data stuff
         if not self.train_set or not self.test_set or not self.dev_set:
             get_class(self.hparams.dataset.cls).prepare(self.hparams.dataset)
 
->>>>>>> 42d995a8
     def setup(self, stage):
         # TODO stage variable is not used!
         self.msglogger.info("Setting up model")
@@ -91,11 +82,10 @@
             self.hparams.dataset.cls
         ).splits(self.hparams.dataset)
 
-<<<<<<< HEAD
         # Instantiate features
         self.features = instantiate(self.hparams.features)
         self.features.to(self.device)
-=======
+
         # Create example input
         device = self.device
         self.example_input_array = torch.zeros(1, *self.train_set.size())
@@ -107,7 +97,6 @@
         # Instantiate features
         self.features = instantiate(self.hparams.features)
         self.features.to(device)
->>>>>>> 42d995a8
         if platform.machine() == "ppc64le":
             self.features.cuda()
 
@@ -118,9 +107,6 @@
             self.normalizer = torch.nn.Identity()
 
         # Instantiate Model
-<<<<<<< HEAD
-        self.num_classes = len(self.train_set.label_names)
-=======
         self.num_classes = len(self.train_set.class_names)
         if hasattr(self.hparams.model, "_target_") and self.hparams.model._target_:
             print(self.hparams.model._target_)
@@ -137,7 +123,6 @@
 
         # loss function
         self.criterion = get_loss_function(self.model, self.hparams)
->>>>>>> 42d995a8
 
         # Metrics
         self.train_metrics = MetricCollection({"train_accuracy": Accuracy()})
@@ -239,7 +224,7 @@
         return loss
 
 
-class StreamClassifierModule(ClassifierModule):
+class StreamClassifierModule(LightningModule):
     def __init__(
         self,
         dataset: DictConfig,
@@ -253,23 +238,62 @@
         scheduler: Optional[DictConfig] = None,
         normalizer: Optional[DictConfig] = None,
     ):
-        super().__init__(dataset, model, optimizer, features)
+        super().__init__()
+
+        self.save_hyperparameters()
+        self.msglogger = logging.getLogger()
+        self.initialized = False
+        self.train_set = None
+        self.test_set = None
+        self.dev_set = None
+        self.logged_samples = 0
+
+    def prepare_data(self):
+        # get all the necessary data stuff
+        if not self.train_set or not self.test_set or not self.dev_set:
+            get_class(self.hparams.dataset.cls).prepare(self.hparams.dataset)
 
     def setup(self, stage):
-        super().setup(stage)
+        # TODO stage variable is not used!
+        self.msglogger.info("Setting up model")
+        if self.logger:
+            self.logger.log_hyperparams(self.hparams)
+
+        if self.initialized:
+            return
+
+        self.initialized = True
+
+        # trainset needed to set values in hparams
+        self.train_set, self.dev_set, self.test_set = get_class(
+            self.hparams.dataset.cls
+        ).splits(self.hparams.dataset)
 
         # Create example input
         device = self.device
-        self.example_input_array = torch.zeros(
-            1, self.train_set.channels, self.train_set.input_length
-        )
+        self.example_input_array = torch.zeros(1, *self.train_set.size())
         dummy_input = self.example_input_array.to(device)
+        logging.info("Example input array shape: %s", str(dummy_input.shape))
         if platform.machine() == "ppc64le":
             dummy_input = dummy_input.cuda()
 
+        # Instantiate features
+        self.features = instantiate(self.hparams.features)
+        self.features.to(device)
+        if platform.machine() == "ppc64le":
+            self.features.cuda()
+
         features = self._extract_features(dummy_input)
         self.example_feature_array = features.to(self.device)
 
+        # Instantiate normalizer
+        if self.hparams.normalizer is not None:
+            self.normalizer = instantiate(self.hparams.normalizer)
+        else:
+            self.normalizer = torch.nn.Identity()
+
+        # Instantiate Model
+        self.num_classes = len(self.train_set.class_names)
         if hasattr(self.hparams.model, "_target_") and self.hparams.model._target_:
             print(self.hparams.model._target_)
             self.model = instantiate(
@@ -286,12 +310,44 @@
         # loss function
         self.criterion = get_loss_function(self.model, self.hparams)
 
-    def prepare_data(self):
-        if not self.train_set or not self.test_set or not self.dev_set:
-            get_class(self.hparams.dataset.cls).download(self.hparams.dataset)
-            NoiseDataset.download_noise(self.hparams.dataset)
-            DatasetSplit.split_data(self.hparams.dataset)
-            Downsample.downsample(self.hparams.dataset)
+        # Metrics
+        self.train_metrics = MetricCollection({"train_accuracy": Accuracy()})
+        self.val_metrics = MetricCollection(
+            {
+                "val_accuracy": Accuracy(),
+                "val_error": Error(),
+                "val_recall": Recall(num_classes=self.num_classes, average="weighted"),
+                "val_precision": Precision(
+                    num_classes=self.num_classes, average="weighted"
+                ),
+                "val_f1": F1(num_classes=self.num_classes, average="weighted"),
+            }
+        )
+        self.test_metrics = MetricCollection(
+            {
+                "test_accuracy": Accuracy(),
+                "test_error": Error(),
+                "test_recall": Recall(num_classes=self.num_classes, average="weighted"),
+                "test_precision": Precision(
+                    num_classes=self.num_classes, average="weighted"
+                ),
+                "rest_f1": F1(num_classes=self.num_classes, average="weighted"),
+            }
+        )
+
+        self.test_confusion = ConfusionMatrix(num_classes=self.num_classes)
+        self.test_roc = ROC(num_classes=self.num_classes, compute_on_step=False)
+
+        augmentation_passes = []
+        if self.hparams.time_masking > 0:
+            augmentation_passes.append(TimeMasking(self.hparams.time_masking))
+        if self.hparams.frequency_masking > 0:
+            augmentation_passes.append(TimeMasking(self.hparams.frequency_masking))
+
+        if augmentation_passes:
+            self.augmentation = torch.nn.Sequential(*augmentation_passes)
+        else:
+            self.augmentation = torch.nn.Identity()
 
     @property
     def total_training_steps(self) -> int:
@@ -313,6 +369,27 @@
 
         effective_accum = self.trainer.accumulate_grad_batches * num_devices
         return int((batches // effective_accum) * self.trainer.max_epochs)
+
+    def configure_optimizers(self):
+        optimizer = instantiate(self.hparams.optimizer, params=self.parameters())
+
+        retval = {}
+        retval["optimizer"] = optimizer
+
+        if self.hparams.scheduler is not None:
+            if self.hparams.scheduler._target_ == "torch.optim.lr_scheduler.OneCycleLR":
+                scheduler = instantiate(
+                    self.hparams.scheduler,
+                    optimizer=optimizer,
+                    total_steps=self.total_training_steps,
+                )
+                retval["lr_scheduler"] = dict(scheduler=scheduler, interval="step")
+            else:
+                scheduler = instantiate(self.hparams.scheduler, optimizer=optimizer)
+
+                retval["lr_scheduler"] = dict(scheduler=scheduler, interval="epoch")
+
+        return retval
 
     def calculate_batch_metrics(self, output, y, loss, metrics, prefix):
         if isinstance(output, list):
@@ -340,6 +417,19 @@
 
         sampler = data.WeightedRandomSampler(sampler_weights, len(dataset))
         return sampler
+
+    # TRAINING CODE
+    def training_step(self, batch, batch_idx):
+        x, x_len, y, y_len = batch
+
+        output = self(x)
+        y = y.view(-1)
+        loss = self.criterion(output, y)
+
+        # METRICS
+        self.calculate_batch_metrics(output, y, loss, self.train_metrics, "train")
+
+        return loss
 
     def train_dataloader(self):
         train_batch_size = self.hparams["batch_size"]
@@ -405,13 +495,26 @@
 
         return dev_loader
 
-    def forward(self, x):
-        x = self._extract_features(x)
-        if self.training:
-            x = self.augmentation(x)
-        x = self.normalizer(x)
-        x = self.model(x)
-        return x
+    # TEST CODE
+    def test_step(self, batch, batch_idx):
+
+        # dataloader provides these four entries per batch
+        x, x_length, y, y_length = batch
+
+        output = self(x)
+        y = y.view(-1)
+        loss = self.criterion(output, y)
+
+        # METRICS
+        self.calculate_batch_metrics(output, y, loss, self.test_metrics, "test")
+        logits = torch.nn.functional.softmax(output, dim=1)
+        self.test_confusion(logits, y)
+        self.test_roc(logits, y)
+
+        if isinstance(self.test_set, SpeechDataset):
+            self._log_audio(x, logits, y)
+
+        return loss
 
     def test_dataloader(self):
         test_loader = data.DataLoader(
@@ -459,8 +562,6 @@
 
         return x
 
-<<<<<<< HEAD
-=======
     def forward(self, x):
         x = self._extract_features(x)
 
@@ -472,7 +573,6 @@
         x = self.model(x)
         return x
 
->>>>>>> 42d995a8
     def save(self):
 
         logging.info("saving weights to json...")
