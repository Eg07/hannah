import os
import shutil
import random
import logging
import numpy as np
import sys
import re

from pytorch_lightning.core.lightning import LightningModule
from pytorch_lightning.metrics.functional import accuracy, f1, recall
from pytorch_lightning.loggers import TensorBoardLogger
from .config_utils import get_loss_function, get_model, save_model
from typing import Optional

from speech_recognition.datasets.dataset import ctc_collate_fn

import torch
import torch.utils.data as data
from hydra.utils import instantiate, get_class

<<<<<<< HEAD
from ..models.tc.models import TCResNetModel

from torchvision.datasets.utils import (
    download_and_extract_archive,
    extract_archive,
    list_files,
    list_dir,
)
=======
>>>>>>> 61bc1c2a

from ..datasets.NoiseDataset import NoiseDataset
from ..datasets.DatasetSplit import DatasetSplit
from ..datasets.Downsample import Downsample


from omegaconf import DictConfig
from typing import Union


class StreamClassifierModule(LightningModule):
    def __init__(
        self,
        dataset: DictConfig,
        model: DictConfig,
        optimizer: DictConfig,
        features: DictConfig,
        num_workers: int = 0,
        batch_size: int = 128,
        scheduler: Optional[DictConfig] = None,
        normalizer: Optional[DictConfig] = None,
    ):
        super().__init__()

        self.save_hyperparameters()
        self.msglogger = logging.getLogger()
        self.initialized = False
        self.train_set = None
        self.test_set = None
        self.dev_set = None

    def prepare_data(self):
        # get all the necessary data stuff
        if not self.train_set or not self.test_set or not self.dev_set:
            get_class(self.hparams.dataset.cls).download(self.hparams.dataset)
            NoiseDataset.download_noise(self.hparams.dataset)
            DatasetSplit.split_data(self.hparams.dataset)
            Downsample.downsample(self.hparams.dataset)

    def setup(self, stage):
        # TODO stage variable is not used!
        self.msglogger.info("Setting up model")

        if self.initialized:
            return

        self.initialized = True

        # trainset needed to set values in hparams
        self.train_set, self.dev_set, self.test_set = get_class(
            self.hparams.dataset.cls
        ).splits(self.hparams.dataset)

        # Create example input
        device = (
            self.trainer.root_gpu if self.trainer.root_gpu is not None else self.device
        )
        self.example_input_array = torch.zeros(
            1, self.train_set.channels, self.train_set.input_length
        )
        dummy_input = self.example_input_array.to(device)

        # Instantiate features
        self.features = instantiate(self.hparams.features)
        self.features.to(device)

        features = self._extract_features(dummy_input)
        self.example_feature_array = features

        # Instantiate normalizer
        if self.hparams.normalizer is not None:
            self.normalizer = instantiate(self.hparams.normalizer)
        else:
            self.normalizer = torch.nn.Identity()

        # Instantiate Model
        self.hparams.model.width = self.example_feature_array.size(2)
        self.hparams.model.height = self.example_feature_array.size(1)
        self.num_classes = len(self.train_set.label_names)
        self.hparams.model.n_labels = self.num_classes

        self.model = get_model(self.hparams.model)

        # loss function
        self.criterion = get_loss_function(self.model, self.hparams)

    def configure_optimizers(self):
        optimizer = instantiate(self.hparams.optimizer, params=self.parameters())
        schedulers = []

        if self.hparams.scheduler is not None:
            scheduler = instantiate(self.hparams.scheduler, optimizer=optimizer)
            schedulers.append(scheduler)

        return [optimizer], schedulers

    def get_batch_metrics(self, output, y, loss, prefix):

        # in case of multiple outputs
        if isinstance(output, list):
            # log for each output
            for idx, out in enumerate(output):
                acc = accuracy(out, y)
                self.log(f"{prefix}_accuracy/exit_{idx}", acc)
                self.log(f"{prefix}_error/exit_{idx}", 1.0 - acc)
                self.log(f"{prefix}_recall/exit_{idx}", recall(out, y))
                self.log(f"{prefix}_f1/exit_{idx}", f1(out, y, self.num_classes))

        else:
            acc = accuracy(output, y)
            self.log(f"{prefix}_accuracy", acc)
            self.log(f"{prefix}_error", 1.0 - acc)
            self.log(f"{prefix}_f1", f1(output, y, self.num_classes))
            self.log(f"{prefix}_recall", recall(output, y))

        # only one loss allowed
        # also in case of branched networks
        self.log(f"{prefix}_loss", loss)

    @staticmethod
    def get_balancing_sampler(dataset):
        distribution = dataset.get_categories_distribution()
        weights = 1.0 / torch.tensor(
            [distribution[i] for i in range(len(distribution))], dtype=torch.float
        )

        sampler_weights = weights[dataset.get_label_list()]

        sampler = data.WeightedRandomSampler(sampler_weights, len(dataset))
        return sampler

    # TRAINING CODE
    def training_step(self, batch, batch_idx):
        x, x_len, y, y_len = batch

        output = self(x)
        y = y.view(-1)
        loss = self.criterion(output, y)

        # --- after loss
        for callback in self.trainer.callbacks:
            if hasattr(callback, "on_before_backward"):
                callback.on_before_backward(self.trainer, self, loss)
        # --- before backward

        # METRICS
        self.get_batch_metrics(output, y, loss, "train")

        return loss

    def train_dataloader(self):
        train_batch_size = self.hparams["batch_size"]
        dataset_conf = self.hparams.dataset
        sampler = None
        if dataset_conf.sampler == "weighted":
            sampler = self.get_balancing_sampler(self.train_set)
        else:
            sampler = data.RandomSampler(self.train_set)
        train_loader = data.DataLoader(
            self.train_set,
            batch_size=train_batch_size,
            drop_last=True,
            pin_memory=True,
            num_workers=self.hparams["num_workers"],
            collate_fn=ctc_collate_fn,
<<<<<<< HEAD
=======
            sampler=sampler,
            multiprocessing_context="fork" if self.hparams["num_workers"] > 0 else None,
>>>>>>> 61bc1c2a
        )

        self.batches_per_epoch = len(train_loader)

        return train_loader

    # VALIDATION CODE
    def validation_step(self, batch, batch_idx):

        # dataloader provides these four entries per batch
        x, x_length, y, y_length = batch

        # INFERENCE
        output = self(x)
        y = y.view(-1)
        loss = self.criterion(output, y)

        # METRICS
        self.get_batch_metrics(output, y, loss, "val")
        return loss

    def val_dataloader(self):

        dev_loader = data.DataLoader(
            self.dev_set,
            batch_size=min(len(self.dev_set), 16),
            shuffle=False,
            num_workers=self.hparams["num_workers"],
            collate_fn=ctc_collate_fn,
            multiprocessing_context="fork" if self.hparams["num_workers"] > 0 else None,
        )

        return dev_loader

    # TEST CODE
    def test_step(self, batch, batch_idx):

        # dataloader provides these four entries per batch
        x, x_length, y, y_length = batch

        output = self(x)
        y = y.view(-1)
        loss = self.criterion(output, y)

        # METRICS
        self.get_batch_metrics(output, y, loss, "test")

        return loss

    def test_dataloader(self):

        test_loader = data.DataLoader(
            self.test_set,
            batch_size=1,
            shuffle=False,
            num_workers=self.hparams["num_workers"],
            collate_fn=ctc_collate_fn,
            multiprocessing_context="fork" if self.hparams["num_workers"] > 0 else None,
        )

        return test_loader

    def _extract_features(self, x):
        x = self.features(x)

        if x.dim() == 4:
            new_channels = x.size(1) * x.size(2)
            x = torch.reshape(x, (x.size(0), new_channels, x.size(3)))

        return x

    def forward(self, x):
        x = self._extract_features(x)
        x = self.normalizer(x)
        return self.model(x)

    # CALLBACKS
    def on_train_end(self):
        # TODO currently custom save, in future proper configure lighting for saving ckpt
        save_model(".", self)

    def on_fit_end(self):
        for logger in self.trainer.logger:
            if isinstance(logger, TensorBoardLogger):
                logger.log_hyperparams(
                    self.hparams,
                    metrics={
                        "val_loss": self.trainer.callback_metrics["val_loss"],
                        "val_accuracy": self.trainer.callback_metrics["val_accuracy"],
                    },
                )


class SpeechClassifierModule(LightningModule):
    def __init__(self, *args, **kwargs):
        logging.critical(
            "SpeechClassifierModule has been renamed to StreamClassifierModule"
        )
        super(SpeechClassifierModule, self).__init__(*args, **kwargs)<|MERGE_RESOLUTION|>--- conflicted
+++ resolved
@@ -18,17 +18,6 @@
 import torch.utils.data as data
 from hydra.utils import instantiate, get_class
 
-<<<<<<< HEAD
-from ..models.tc.models import TCResNetModel
-
-from torchvision.datasets.utils import (
-    download_and_extract_archive,
-    extract_archive,
-    list_files,
-    list_dir,
-)
-=======
->>>>>>> 61bc1c2a
 
 from ..datasets.NoiseDataset import NoiseDataset
 from ..datasets.DatasetSplit import DatasetSplit
@@ -194,11 +183,8 @@
             pin_memory=True,
             num_workers=self.hparams["num_workers"],
             collate_fn=ctc_collate_fn,
-<<<<<<< HEAD
-=======
             sampler=sampler,
             multiprocessing_context="fork" if self.hparams["num_workers"] > 0 else None,
->>>>>>> 61bc1c2a
         )
 
         self.batches_per_epoch = len(train_loader)
