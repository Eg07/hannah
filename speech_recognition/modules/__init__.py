from .distilling_classifier import SpeechKDClassifierModule  # noqa
from .classifier import StreamClassifierModule  # noqa
<<<<<<< HEAD
from .classifier import CrossValidationStreamClassifierModule # noqa
from .classifier import SpeechClassifierModule  # noqa
=======
from .classifier import SpeechClassifierModule  # noqa
from .object_detection import ObjectDetectionModule  # noqa
>>>>>>> a909b9b6
<|MERGE_RESOLUTION|>--- conflicted
+++ resolved
@@ -1,9 +1,6 @@
 from .distilling_classifier import SpeechKDClassifierModule  # noqa
 from .classifier import StreamClassifierModule  # noqa
-<<<<<<< HEAD
 from .classifier import CrossValidationStreamClassifierModule # noqa
 from .classifier import SpeechClassifierModule  # noqa
-=======
-from .classifier import SpeechClassifierModule  # noqa
 from .object_detection import ObjectDetectionModule  # noqa
->>>>>>> a909b9b6
+from .trainers import CrossValidationTrainer # noqa