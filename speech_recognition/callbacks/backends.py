import logging

from tempfile import TemporaryDirectory
from pathlib import Path

from pytorch_lightning import Callback
import torch.onnx


try:
    import onnx
except ModuleNotFoundError:
    onnx = None

try:
    import onnx_tf.backend as tf_backend
except ModuleNotFoundError:
    tf_backend = None

try:
    import onnxruntime.backend as onnxrt_backend
except ModuleNotFoundError:
    onnxrt_backend = None


def symbolic_batch_dim(model):
    sym_batch_dim = "N"

    inputs = model.graph.input
    for input in inputs:
        dim1 = input.type.tensor_type.shape.dim[0]
        dim1.dim_param = sym_batch_dim


class InferenceBackendBase(Callback):
    """ Base class to run val and test on a backend inference engine """

    def __init__(self, val_batches=1, test_batches=1, val_frequency=10):
        self.test_batches = test_batches
        self.val_batches = val_batches
        self.val_frequency = val_frequency
        self.validation_epoch = 0

    def run_batch(self, batch):
        raise NotImplementedError("run_batch is an abstract method")

    def prepare(self, module):
        raise NotImplementedError("prepare is an abstract method")

    def on_validation_epoch_start(self, trainer, pl_module):
        if self.val_batches > 0:
            if self.validation_epoch % self.val_frequency == 0:
                self.prepare(pl_module)

    def on_validation_batch_end(
<<<<<<< HEAD
        self, trainer, pl_module, output, batch, batch_idx, dataloader_idx
=======
        self, trainer, pl_module, outputs, batch, batch_idx, dataloader_idx
>>>>>>> e39c7dae
    ):
        if batch_idx < self.val_batches:
            if self.validation_epoch % self.val_frequency == 0:
                result = self.run_batch(inputs=[batch[0]])
                target = pl_module.forward(batch[0])

                mse = torch.nn.functional.mse_loss(result, target, reduction="mean")
                for logger in pl_module.logger:
                    logger.log_metrics({"val_backend_mse": mse})

    def on_validation_epoch_end(self, trainer, pl_module):
        self.validation_epoch += 1

    def on_test_batch_end(
        self, trainer, pl_module, outputs, batch, batch_idx, dataloader_idx
    ):
        if batch_idx < self.test_batches:
            result = self.run_batch(inputs=[batch[0]])
            target = pl_module.forward(batch[0])

            mse = torch.nn.functional.mse_loss(result, target, reduction="mean")
            for logger in pl_module.logger:
                logger.log_metrics({"test_backend_mse": mse})


class TorchMobileBackend(InferenceBackendBase):
    """Inference backend for torch mobile"""

    def __init__(self, val_batches=1, test_batches=1, val_frequency=1):
        super().__init__(val_batches, test_batches, val_frequency)

        self.traced_module = None

    def prepare(self, model):
        dummy_input = model.example_input_array

        jit_trace = torch.jit.trace(model, dummy_input)
        self.traced_module = jit_trace

    def run_batch(self, inputs=None):
        if inputs is None:
            return None
        return self.traced_module(*inputs)


class OnnxTFBackend(InferenceBackendBase):
    """Inference Backend for tensorflow"""

    def __init__(self, val_batches=1, test_batches=1, val_frequency=10):
        super(OnnxTFBackend, self).__init__(
            val_batches=val_batches,
            test_batches=test_batches,
            val_frequency=val_frequency,
        )

        self.tf_model = None
        self.interpreter = None

        if onnx is None or tf_backend is None:
            raise Exception(
                "Could not find required libraries for onnx-tf backend please install with poetry instell -E tf-backend"
            )

    def prepare(self, model):
        with TemporaryDirectory() as tmp_dir:
            tmp_dir = Path(tmp_dir)

            logging.info("transfering model to onnx")
            dummy_input = model.example_input_array
            torch.onnx.export(model, dummy_input, tmp_dir / "model.onnx", verbose=False)
            logging.info("Creating tf-protobuf")
            onnx_model = onnx.load(tmp_dir / "model.onnx")
            symbolic_batch_dim(onnx_model)
            self.tf_model = tf_backend.prepare(onnx_model)

    def run_batch(self, inputs):
        logging.info("running tf backend on batch")

        result = self.tf_model.run(inputs=inputs)
        result = [torch.from_numpy(res) for res in result]
        return result


class OnnxruntimeBackend(InferenceBackendBase):
    """Inference Backend for tensorflow"""

    def __init__(
        self, val_batches=1, test_batches=1, val_frequency=10, use_tf_lite=True
    ):
        super(OnnxruntimeBackend, self).__init__(
            val_batches=val_batches, test_batches=test_batches, val_frequency=10
        )

        self.onnxrt_model = None

        if onnx is None or onnxrt_backend is None:
            raise Exception(
                "Could not find required libraries for onnxruntime backend please install with poetry instell -E onnxrt-backend"
            )

    def prepare(self, model):
        with TemporaryDirectory() as tmp_dir:
            tmp_dir = Path(tmp_dir)

            logging.info("transfering model to onnx")
            dummy_input = model.example_input_array
            torch.onnx.export(model, dummy_input, tmp_dir / "model.onnx", verbose=False)
            logging.info("Creating onnxrt-model")
            onnx_model = onnx.load(tmp_dir / "model.onnx")
            symbolic_batch_dim(onnx_model)
            self.onnxrt_model = onnxrt_backend.prepare(onnx_model)

    def run_batch(self, inputs=None):
        logging.info("running onnxruntime backend on batch")

        result = self.onnxrt_model.run(inputs=[input.numpy() for input in inputs])
        result = [torch.from_numpy(res) for res in result]
        return result

        memgen.read_results(acc_dir, "./test_data/outputs/")<|MERGE_RESOLUTION|>--- conflicted
+++ resolved
@@ -53,11 +53,7 @@
                 self.prepare(pl_module)
 
     def on_validation_batch_end(
-<<<<<<< HEAD
-        self, trainer, pl_module, output, batch, batch_idx, dataloader_idx
-=======
         self, trainer, pl_module, outputs, batch, batch_idx, dataloader_idx
->>>>>>> e39c7dae
     ):
         if batch_idx < self.val_batches:
             if self.validation_epoch % self.val_frequency == 0:
