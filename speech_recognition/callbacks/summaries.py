import logging
from collections import OrderedDict

import pandas as pd
import torch
from speech_recognition.models.sinc import SincNet

from pytorch_lightning.callbacks import Callback
from tabulate import tabulate

msglogger = logging.getLogger()


class MacSummaryCallback(Callback):
<<<<<<< HEAD
=======

>>>>>>> bfc282ba
    def walk_model(self, model, dummy_input):
        """Adapted from IntelLabs Distiller"""

        data = {
            "Name": [],
            "Type": [],
            "Attrs": [],
            "IFM": [],
            "IFM volume": [],
            "OFM": [],
            "OFM volume": [],
            "Weights volume": [],
            "MACs": [],
        }

        def prod(seq):
            result = 1.0
            for number in seq:
                result *= number
            return int(result)

        def get_name_by_module(m):
            for module_name, mod in model.named_modules():
                if m == mod:
                    return module_name

        def collect(module, input, output):
<<<<<<< HEAD
            volume_ifm = prod(input[0].size())
            volume_ofm = prod(output.size())
=======
            if len(list(module.children())) != 0:
                return
            volume_ifm = prod(input[0].size())
            volume_ofm = prod(output[0].size())
>>>>>>> bfc282ba
            extra = get_extra(module, volume_ofm)
            if extra is not None:
                weights, macs, attrs = extra
            else:
                return
            data["Name"] += [get_name_by_module(module)]
            data["Type"] += [module.__class__.__name__]
            data["Attrs"] += [attrs]
            data["IFM"] += [tuple(input[0].size())]
            data["IFM volume"] += [volume_ifm]
<<<<<<< HEAD
            data["OFM"] += [tuple(output.size())]
=======
            data["OFM"] += [tuple(output[0].size())]
>>>>>>> bfc282ba
            data["OFM volume"] += [volume_ofm]
            data["Weights volume"] += [int(weights)]
            data["MACs"] += [int(macs)]

        def get_extra(module, volume_ofm):
<<<<<<< HEAD
            classes = {
                torch.nn.Conv1d: get_conv,
                torch.nn.Conv2d: get_conv,
                SincNet: get_sinc_conv,
                torch.nn.Linear: get_fc,
            }
=======
            classes = {torch.nn.Conv1d: get_conv,
                       torch.nn.Conv2d: get_conv,
                       SincNet: get_sinc_conv,
                       torch.nn.Linear: get_fc, }
>>>>>>> bfc282ba

            for _class, method in classes.items():
                if isinstance(module, _class):
                    return method(module, volume_ofm)

            return get_generic(module)

        def get_conv_macs(module, volume_ofm):
<<<<<<< HEAD
            return volume_ofm * (
                module.in_channels / module.groups * prod(module.kernel_size)
            )

        def get_conv_attrs(module):
            attrs = (
                "k=" + "(" + (", ").join(["%d" % v for v in module.kernel_size]) + ")"
            )
            attrs += ", s=" + "(" + (", ").join(["%d" % v for v in module.stride]) + ")"
            attrs += ", g=%d" % module.groups
            attrs += ", d=" + "(" + ", ".join(["%d" % v for v in module.dilation]) + ")"
            return attrs

        def get_conv(module, volume_ofm):
            weights = (
                module.out_channels
                * module.in_channels
                / module.groups
                * prod(module.kernel_size)
            )
=======
            return volume_ofm * (module.in_channels / module.groups * prod(module.kernel_size))

        def get_conv_attrs(module):
            attrs = 'k=' + '(' + (', ').join(
                ['%d' % v for v in module.kernel_size]) + ')'
            attrs += ', s=' + '(' + (', ').join(
                ['%d' % v for v in module.stride]) + ')'
            attrs += ', g=%d' % module.groups
            attrs += ', d=' + '(' + ', '.join(
                ['%d' % v for v in module.dilation]) + ')'
            return attrs

        def get_conv(module, volume_ofm):
            weights = module.out_channels * module.in_channels / module.groups * prod(module.kernel_size)
>>>>>>> bfc282ba
            macs = get_conv_macs(module, volume_ofm)
            attrs = get_conv_attrs(module)
            return weights, macs, attrs

        def get_sinc_conv(module, volume_ofm):
            weights = 2 * module.out_channels * module.in_channels / module.groups
            macs = get_conv_macs(module, volume_ofm)
            attrs = get_conv_attrs(module)
            return weights, macs, attrs

        def get_fc(module, volume_ofm):
            weights = macs = module.in_features * module.out_features
            attrs = ""
            return weights, macs, attrs

        def get_generic(module):
            if isinstance(module, torch.nn.Dropout):
                return
            weights = macs = 0
            attrs = ""
            return weights, macs, attrs

        hooks = list()

        for name, module in model.named_modules():
            if module != model:
                hooks += [module.register_forward_hook(collect)]

        _ = model(dummy_input)

        for hook in hooks:
            hook.remove()

        df = pd.DataFrame(data=data)
        return df

<<<<<<< HEAD
    def _do_summary(self, pl_module, print=True):
=======
    def _do_summary(self, pl_module, print_log=True):
>>>>>>> bfc282ba
        dummy_input = pl_module.example_feature_array
        dummy_input = dummy_input.to(pl_module.device)

        total_macs = 0.0
        total_acts = 0.0
        total_weights = 0.0
        estimated_acts = 0.0

        try:
            df = self.walk_model(pl_module.model, dummy_input)
            t = tabulate(df, headers="keys", tablefmt="psql", floatfmt=".5f")
            total_macs = df["MACs"].sum()
            total_acts = df["IFM volume"][0] + df["OFM volume"].sum()
            total_weights = df["Weights volume"].sum()
            estimated_acts = 2 * max(df["IFM volume"].max(), df["OFM volume"].max())
            if print_log:
                msglogger.info("\n" + str(t))
                msglogger.info("Total MACs: " + "{:,}".format(total_macs))
                msglogger.info("Total Weights: " + "{:,}".format(total_weights))
                msglogger.info("Total Activations: " + "{:,}".format(total_acts))
                msglogger.info(
                    "Estimated Activations: " + "{:,}".format(estimated_acts)
                )
        except RuntimeError as e:
            if print_log:
                msglogger.warning("Could not create performance summary: %s", str(e))
            return OrderedDict()

        res = OrderedDict()
        res["total_macs"] = total_macs
        res["total_weights"] = total_weights
        res["total_act"] = total_acts
        res["est_act"] = estimated_acts

        return res

    def on_train_start(self, trainer, pl_module):
        pl_module.eval()
        self._do_summary(pl_module)
        pl_module.train()

    def on_validation_epoch_end(self, trainer, pl_module):
        res = self._do_summary(pl_module, print_log=False)
        for k, v in res.items():
            pl_module.log(k, v)<|MERGE_RESOLUTION|>--- conflicted
+++ resolved
@@ -12,10 +12,6 @@
 
 
 class MacSummaryCallback(Callback):
-<<<<<<< HEAD
-=======
-
->>>>>>> bfc282ba
     def walk_model(self, model, dummy_input):
         """Adapted from IntelLabs Distiller"""
 
@@ -43,15 +39,10 @@
                     return module_name
 
         def collect(module, input, output):
-<<<<<<< HEAD
-            volume_ifm = prod(input[0].size())
-            volume_ofm = prod(output.size())
-=======
             if len(list(module.children())) != 0:
                 return
             volume_ifm = prod(input[0].size())
             volume_ofm = prod(output[0].size())
->>>>>>> bfc282ba
             extra = get_extra(module, volume_ofm)
             if extra is not None:
                 weights, macs, attrs = extra
@@ -62,29 +53,18 @@
             data["Attrs"] += [attrs]
             data["IFM"] += [tuple(input[0].size())]
             data["IFM volume"] += [volume_ifm]
-<<<<<<< HEAD
-            data["OFM"] += [tuple(output.size())]
-=======
             data["OFM"] += [tuple(output[0].size())]
->>>>>>> bfc282ba
             data["OFM volume"] += [volume_ofm]
             data["Weights volume"] += [int(weights)]
             data["MACs"] += [int(macs)]
 
         def get_extra(module, volume_ofm):
-<<<<<<< HEAD
             classes = {
                 torch.nn.Conv1d: get_conv,
                 torch.nn.Conv2d: get_conv,
                 SincNet: get_sinc_conv,
                 torch.nn.Linear: get_fc,
             }
-=======
-            classes = {torch.nn.Conv1d: get_conv,
-                       torch.nn.Conv2d: get_conv,
-                       SincNet: get_sinc_conv,
-                       torch.nn.Linear: get_fc, }
->>>>>>> bfc282ba
 
             for _class, method in classes.items():
                 if isinstance(module, _class):
@@ -93,7 +73,6 @@
             return get_generic(module)
 
         def get_conv_macs(module, volume_ofm):
-<<<<<<< HEAD
             return volume_ofm * (
                 module.in_channels / module.groups * prod(module.kernel_size)
             )
@@ -114,22 +93,6 @@
                 / module.groups
                 * prod(module.kernel_size)
             )
-=======
-            return volume_ofm * (module.in_channels / module.groups * prod(module.kernel_size))
-
-        def get_conv_attrs(module):
-            attrs = 'k=' + '(' + (', ').join(
-                ['%d' % v for v in module.kernel_size]) + ')'
-            attrs += ', s=' + '(' + (', ').join(
-                ['%d' % v for v in module.stride]) + ')'
-            attrs += ', g=%d' % module.groups
-            attrs += ', d=' + '(' + ', '.join(
-                ['%d' % v for v in module.dilation]) + ')'
-            return attrs
-
-        def get_conv(module, volume_ofm):
-            weights = module.out_channels * module.in_channels / module.groups * prod(module.kernel_size)
->>>>>>> bfc282ba
             macs = get_conv_macs(module, volume_ofm)
             attrs = get_conv_attrs(module)
             return weights, macs, attrs
@@ -166,11 +129,7 @@
         df = pd.DataFrame(data=data)
         return df
 
-<<<<<<< HEAD
-    def _do_summary(self, pl_module, print=True):
-=======
     def _do_summary(self, pl_module, print_log=True):
->>>>>>> bfc282ba
         dummy_input = pl_module.example_feature_array
         dummy_input = dummy_input.to(pl_module.device)
 
