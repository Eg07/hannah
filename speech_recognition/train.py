import os
import logging
import shutil
import pathlib

import hydra
from omegaconf import DictConfig, OmegaConf
import torch
from torch.nn.modules import module

from pytorch_lightning.callbacks import LearningRateMonitor
from pytorch_lightning.trainer import Trainer
from pytorch_lightning.loggers import TensorBoardLogger, CSVLogger
from pytorch_lightning.callbacks import GPUStatsMonitor
from pytorch_lightning.utilities.seed import seed_everything
from hydra.utils import instantiate

from . import conf  # noqa
from .callbacks.summaries import MacSummaryCallback
from .callbacks.optimization import HydraOptCallback
from .callbacks.pruning import PruningAmountScheduler
from .utils import log_execution_env_state, auto_select_gpus


def handleDataset(config=DictConfig):
    lit_module = instantiate(
        config.module,
        dataset=config.dataset,
        model=config.model,
        optimizer=config.optimizer,
        features=config.features,
        scheduler=config.get("scheduler", None),
        normalizer=config.get("normalizer", None),
    )
    lit_module.prepare_data()


def train(config=DictConfig):
<<<<<<< HEAD
    seed_everything(config.seed)
    if not torch.cuda.is_available():
        config.trainer.gpus = None

    # if not config.trainer.fast_dev_run:
    #     current_path = pathlib.Path(".")
    #     for component in current_path.iterdir():
    #         if component.name == "checkpoints":
    #             shutil.rmtree(component)
    #         elif component.name.startswith("version_"):
    #             shutil.rmtree(component)

    log_execution_env_state()

    logging.info("Configuration: ")
    logging.info(OmegaConf.to_yaml(config))
    logging.info("Current working directory %s", os.getcwd())

    checkpoint_callback = instantiate(config.checkpoint)
    lit_module = instantiate(
        config.module,
        dataset=config.dataset,
        model=config.model,
        optimizer=config.optimizer,
        features=config.features,
        scheduler=config.get("scheduler", None),
        normalizer=config.get("normalizer", None),
    )
    callbacks = []

    logger = [
        TensorBoardLogger(".", version=None, name="", default_hp_metric=False),
        CSVLogger(".", version=None, name=""),
    ]

    if config.get("backend", None):
        backend = instantiate(config.backend)
        callbacks.append(backend)

    logging.info("Starting training")

    profiler = None
    if config.get("profiler", None):
        profiler = instantiate(config.profiler)

    lr_monitor = LearningRateMonitor()
    callbacks.append(lr_monitor)

    if config.get("gpu_stats", None):
        gpu_stats = GPUStatsMonitor()
        callbacks.append(gpu_stats)

    mac_summary_callback = MacSummaryCallback()
    callbacks.append(mac_summary_callback)

    opt_monitor = config.get("monitor", ["val_error"])
    opt_callback = HydraOptCallback(monitor=opt_monitor)
    callbacks.append(opt_callback)

    if config.get("early_stopping", None):
        stop_callback = instantiate(config.early_stopping)
        callbacks.append(stop_callback)

    if config.get("pruning", None):
        pruning_scheduler = PruningAmountScheduler(
            config.pruning.amount, config.trainer.max_epochs
=======
    test_output = []
    results = []
    if isinstance(config.seed, int):
        config.seed = [config.seed]

    for seed in config.seed:
        seed_everything(seed)
        if not torch.cuda.is_available():
            config.trainer.gpus = None

        if isinstance(config.trainer.gpus, int):
            config.trainer.gpus = auto_select_gpus(config.trainer.gpus)

        if not config.trainer.fast_dev_run:
            current_path = pathlib.Path(".")
            for component in current_path.iterdir():
                if component.name == "checkpoints":
                    shutil.rmtree(component)
                elif component.name.startswith("version_"):
                    shutil.rmtree(component)

        log_execution_env_state()

        logging.info("Configuration: ")
        logging.info(OmegaConf.to_yaml(config))
        logging.info("Current working directory %s", os.getcwd())

        checkpoint_callback = instantiate(config.checkpoint)
        lit_module = instantiate(
            config.module,
            dataset=config.dataset,
            model=config.model,
            optimizer=config.optimizer,
            features=config.features,
            scheduler=config.get("scheduler", None),
            normalizer=config.get("normalizer", None),
>>>>>>> 9d3133a2
        )
        callbacks = []

        logger = [
            TensorBoardLogger(".", version=None, name="", default_hp_metric=False),
            CSVLogger(".", version=None, name=""),
        ]

        if config.get("backend", None):
            backend = instantiate(config.backend)
            callbacks.append(backend)

        logging.info("Starting training")

        profiler = None
        if config.get("profiler", None):
            profiler = instantiate(config.profiler)

        lr_monitor = LearningRateMonitor()
        callbacks.append(lr_monitor)

        if config.get("gpu_stats", None):
            gpu_stats = GPUStatsMonitor()
            callbacks.append(gpu_stats)

        mac_summary_callback = MacSummaryCallback()
        callbacks.append(mac_summary_callback)

        opt_monitor = config.get("monitor", ["val_error"])
        opt_callback = HydraOptCallback(monitor=opt_monitor)
        callbacks.append(opt_callback)

        if config.get("early_stopping", None):
            stop_callback = instantiate(config.early_stopping)
            callbacks.append(stop_callback)

        if config.get("pruning", None):
            pruning_scheduler = PruningAmountScheduler(
                config.pruning.amount, config.trainer.max_epochs
            )
            pruning_config = dict(config.pruning)
            del pruning_config["amount"]
            pruning_callback = instantiate(pruning_config, amount=pruning_scheduler)
            callbacks.append(pruning_callback)

        # INIT PYTORCH-LIGHTNING
        lit_trainer = Trainer(
            **config.trainer,
            profiler=profiler,
            callbacks=callbacks,
            checkpoint_callback=checkpoint_callback,
            logger=logger,
        )

        if config["auto_lr"]:
            # run lr finder (counts as one epoch)
            lr_finder = lit_trainer.lr_find(lit_module)

            # inspect results
            fig = lr_finder.plot()
            fig.savefig("./learning_rate.png")

            # recreate module with updated config
            suggested_lr = lr_finder.suggestion()
            config["lr"] = suggested_lr

        # PL TRAIN
        lit_trainer.fit(lit_module)
        ckpt_path = "best"

        if lit_trainer.fast_dev_run:
            logging.warning(
                "Trainer is in fast dev run mode, switching off loading of best model for test"
            )
            ckpt_path = None

        # PL TEST
        lit_trainer.test(ckpt_path=ckpt_path, verbose=False)
        if not lit_trainer.fast_dev_run:
            lit_module.save()
            if checkpoint_callback and checkpoint_callback.best_model_path:
                shutil.copy(checkpoint_callback.best_model_path, "best.ckpt")

        test_output.append(opt_callback.test_result())
        results.append(opt_callback.result())
    test_sum = {
        "test_accuracy": 0,
        "test_error": 0,
        "test_recall": 0,
        "test_precision": 0,
        "rest_f1": 0,
    }
    for output in test_output:
        for telement in [
            "test_accuracy",
            "test_error",
            "test_recall",
            "test_precision",
            "rest_f1",
        ]:
            test_sum[telement] += output[telement].item()

    logging.info("Averaged Test Metrics:")

    for telement in [
        "test_accuracy",
        "test_error",
        "test_recall",
        "test_precision",
        "rest_f1",
    ]:
        logging.info(telement + " : " + str(test_sum[telement] / len(test_output)))
    # TODO Change in diverse Backends as unas!
    if len(results) == 1:
        return results[0]
    else:
        return results


@hydra.main(config_name="config", config_path="conf")
def main(config: DictConfig):
    return train(config)


if __name__ == "__main__":
    main()<|MERGE_RESOLUTION|>--- conflicted
+++ resolved
@@ -36,74 +36,6 @@
 
 
 def train(config=DictConfig):
-<<<<<<< HEAD
-    seed_everything(config.seed)
-    if not torch.cuda.is_available():
-        config.trainer.gpus = None
-
-    # if not config.trainer.fast_dev_run:
-    #     current_path = pathlib.Path(".")
-    #     for component in current_path.iterdir():
-    #         if component.name == "checkpoints":
-    #             shutil.rmtree(component)
-    #         elif component.name.startswith("version_"):
-    #             shutil.rmtree(component)
-
-    log_execution_env_state()
-
-    logging.info("Configuration: ")
-    logging.info(OmegaConf.to_yaml(config))
-    logging.info("Current working directory %s", os.getcwd())
-
-    checkpoint_callback = instantiate(config.checkpoint)
-    lit_module = instantiate(
-        config.module,
-        dataset=config.dataset,
-        model=config.model,
-        optimizer=config.optimizer,
-        features=config.features,
-        scheduler=config.get("scheduler", None),
-        normalizer=config.get("normalizer", None),
-    )
-    callbacks = []
-
-    logger = [
-        TensorBoardLogger(".", version=None, name="", default_hp_metric=False),
-        CSVLogger(".", version=None, name=""),
-    ]
-
-    if config.get("backend", None):
-        backend = instantiate(config.backend)
-        callbacks.append(backend)
-
-    logging.info("Starting training")
-
-    profiler = None
-    if config.get("profiler", None):
-        profiler = instantiate(config.profiler)
-
-    lr_monitor = LearningRateMonitor()
-    callbacks.append(lr_monitor)
-
-    if config.get("gpu_stats", None):
-        gpu_stats = GPUStatsMonitor()
-        callbacks.append(gpu_stats)
-
-    mac_summary_callback = MacSummaryCallback()
-    callbacks.append(mac_summary_callback)
-
-    opt_monitor = config.get("monitor", ["val_error"])
-    opt_callback = HydraOptCallback(monitor=opt_monitor)
-    callbacks.append(opt_callback)
-
-    if config.get("early_stopping", None):
-        stop_callback = instantiate(config.early_stopping)
-        callbacks.append(stop_callback)
-
-    if config.get("pruning", None):
-        pruning_scheduler = PruningAmountScheduler(
-            config.pruning.amount, config.trainer.max_epochs
-=======
     test_output = []
     results = []
     if isinstance(config.seed, int):
@@ -140,7 +72,6 @@
             features=config.features,
             scheduler=config.get("scheduler", None),
             normalizer=config.get("normalizer", None),
->>>>>>> 9d3133a2
         )
         callbacks = []
 
