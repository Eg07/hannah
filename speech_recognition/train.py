from collections import ChainMap, OrderedDict, defaultdict
from .config import ConfigBuilder, ConfigOption
import argparse
import os
import random
import sys
import json
import time
import math
import hashlib
import csv
import fcntl
import inspect
import importlib

from torch.autograd import Variable
import numpy as np
import torch
import torch.nn as nn
import torch.utils.data as data
import itertools

from . decoder import Decoder
from . import models as mod
from . import dataset
from .utils import set_seed, config_pylogger, log_execution_env_state, EarlyStopping

# sys.path.append(os.path.join(os.path.dirname(__file__), "distiller"))
# print("__file__" + __file__)

import distiller
import distiller.model_transforms
from distiller.data_loggers import *
import distiller.apputils as apputils
import torchnet.meter as tnt
from tabulate import tabulate

from .summaries import *
from .utils import _locate, _fullname

from pytorch_lightning.trainer import Trainer
from .lightning_model import *
from pytorch_lightning.profiler import AdvancedProfiler
from pytorch_lightning.loggers import TensorBoardLogger

msglogger = None


def get_compression(config, model, optimizer):
    if config["compress"]:
        #msglogger.info("Activating compression scheduler")
        compression_scheduler = distiller.file_config(model,
                                                      optimizer,
                                                      config["compress"])
        return compression_scheduler
    else:
        return None

def get_lr_scheduler(config, optimizer):
    n_epochs = config["n_epochs"]
    lr_scheduler = config["lr_scheduler"]
    scheduler = None
    if lr_scheduler == "step":
        gamma = config["lr_gamma"]
        stepsize = config["lr_stepsize"]
        if stepsize == 0:
            stepsize = max(2, n_epochs // 15)

        scheduler = torch.optim.lr_scheduler.StepLR(optimizer, step_size=stepsize, gamma=gamma)

    elif lr_scheduler == "multistep":
        gamma = config["lr_gamma"]
        steps = config["lr_steps"]
        if steps == [0]:
            steps = itertools.count(max(1, n_epochs//10), max(1, n_epochs//10))

        scheduler = torch.optim.lr_scheduler.MultiStepLR(optimizer,
                                                         steps,
                                                         gamma=gamma)

    elif lr_scheduler == "exponential":
        gamma = config["lr_gamma"]
        scheduler = torch.optim.lr_scheduler.ExponentialLR(optimizer, gamma)
    elif lr_scheduler == "plateau":
        gamma = config["lr_gamma"]
        patience = config["lr_patience"]
        scheduler = torch.optim.lr_scheduler.ReduceLROnPlateau(optimizer,
                                                               mode='min',
                                                               factor=gamma,
                                                               patience=patience,
                                                               threshold=0.00000001,
                                                               threshold_mode='rel',
                                                               cooldown=0,
                                                               min_lr=0,
                                                               eps=1e-08)

    else:
        raise Exception("Unknown learing rate scheduler: {}".format(lr_scheduler))

    return scheduler

def get_optimizer(config, model):
    if config["optimizer"] == "sgd":
        optimizer = torch.optim.SGD(model.parameters(),
                                    lr=config["lr"],
                                    nesterov=config["use_nesterov"],
                                    weight_decay=config["weight_decay"],
                                    momentum=config["momentum"])
    elif config["optimizer"] == "adadelta":
        optimizer = torch.optim.Adadelta(model.parameters(),
                                         lr=config["lr"],
                                         rho=config["opt_rho"],
                                         eps=config["opt_eps"],
                                         weight_decay=config["weight_decay"])
    elif config["optimizer"] == "adagrad":
        optimizer = torch.optim.Adagrad(model.parameters(),
                                        lr=config["lr"],
                                        lr_decay=config["lr_decay"],
                                        weight_decay=config["weight_decay"])

    elif config["optimizer"] == "adam":
        optimizer = torch.optim.Adam(model.parameters(),
                                     lr=config["lr"],
                                     betas=config["opt_betas"],
                                     eps=config["opt_eps"],
                                     weight_decay=config["weight_decay"],
                                     amsgrad=config["use_amsgrad"])
    elif config["optimizer"] == "rmsprop":
        optimizer = torch.optim.RMSprop(model.parameters(),
                                        lr=config["lr"],
                                        alpha=config["opt_alpha"],
                                        eps=config["opt_eps"],
                                        weight_decay=config["weight_decay"],
                                        momentum=config["momentum"])
    else:
        raise Exception("Unknown Optimizer: {}".format(config["optimizer"]))

    return optimizer

def get_loss_function(model, config):

    ce = nn.CrossEntropyLoss()
   
    def ce_loss_func(scores, labels):
        scores = scores.view(scores.size(0), -1)
        return ce(loss_func)

    criterion = ce_loss_func
    
    try:
        criterion = model.get_loss_function()
    except Exception as e:
        print(str(e))
        if "loss" in config:
            if config["loss"] == "cross_entropy":
                criterion = nn.CrossEntropyLoss()
            elif config["loss"] == "ctc":
                criterion = ce_loss_func 
            else:
                raise Exception("Loss function not supported: {}".format(config["loss"]))

    return criterion

def get_output_dir(model_name, config):

    output_dir = os.path.join(config["output_dir"], config["experiment_id"], model_name)

    if config["compress"]:
        compressed_name = config["compress"]
        compressed_name = os.path.splitext(os.path.basename(compressed_name))[0]
        output_dir = os.path.join(output_dir, compressed_name)

    output_dir = os.path.abspath(output_dir)

    return output_dir

def get_config_logdir(model_name, config):
    return os.path.join(get_output_dir(model_name, config), "configs", config["config_hash"])

def get_model(config, config2=None, model=None, vad_keyword = 0):
    if not model:
        if vad_keyword == 0:
            model = _locate(config["model_class"])(config)
            if config["input_file"]:
                model.load(config["input_file"])
        elif vad_keyword == 1:
            model = _locate(config2["model_class"])(config2)
            if config["input_file_vad"]:
                model.load(config["input_file_vad"])
        else:
            model = _locate(config2["model_class"])(config2)
            if config["input_file_keyword"]:
                model.load(config["input_file_keyword"])
    return model

def reset_symlink(src, dest):
    if os.path.exists(dest):
        os.unlink(dest)
    os.symlink(src, dest)

def dump_config(output_dir, config):
    """ Dumps the configuration to json format

    Creates file config.json in output_dir

    Parameters
    ----------
    output_dir : str
       Output directory
    config  : dict
       Configuration to dump
    """

    with open(os.path.join(output_dir, 'config.json'), "w") as o:
              s = json.dumps(dict(config), default=lambda x: str(x), indent=4, sort_keys=True)
              o.write(s)

def save_model(output_dir, model, test_set=None, config=None, model_prefix="", msglogger=None):
    """ Creates serialization of the model for later inference, evaluation

    Creates the following files:

    - model.pt: Serialized version of network parameters in pytorch
    - model.json: Serialized version of network parameters in json format
    - model.onnx: full model including paramters in onnx format

    Parameters
    ----------

    output_dir : str
        Directory to put serialized models
    model : torch.nn.Module
        Model to serialize
    test_set : dataset.SpeechDataset
        DataSet used to derive dummy input to use for onnx export.
        If None no onnx will be generated
    """
    
    #TODO model save doesnt work "AttributeError: model has no attribute save" 
    #msglogger.info("saving best model...")
    #model.save(os.path.join(output_dir, model_prefix+"model.pt"))

    msglogger.info("saving weights to json...")
    filename = os.path.join(output_dir, model_prefix+"model.json")
    state_dict = model.state_dict()
    with open(filename, "w") as f:
        json.dump(state_dict, f, default=lambda x: x.tolist(), indent=2)


    msglogger.info("saving onnx...")
    try:
        dummy_width, dummy_height = test_set.width, test_set.height
        dummy_input = torch.randn((1, dummy_height, dummy_width))

        if config["cuda"]:
            dummy_input = dummy_input.cuda()

        torch.onnx.export(model,
                          dummy_input,
                          os.path.join(output_dir, model_prefix+"model.onnx"),
                          verbose=False)
    except Exception as e:
        msglogger.error("Could not export onnx model ...\n {}".format(str(e)))

def validate(data_loader, model, model2, criterion, config, config_vad, config_keywords, loggers=[], epoch=-1, dump=False, output_dir=""):

    if dump:
        assert output_dir != ""

        try:
            os.makedirs(f"{output_dir}/test_data/input")
        except:
            pass
        
        try:
            os.makedirs(f"{output_dir}/test_data/output")
        except Exception as e:
            print(e)
            pass

        
    combined_evaluation = True
    if model2 is None:
        combined_evaluation = False

    losses = {'objective_loss': tnt.AverageValueMeter()}
    classerr = tnt.ClassErrorMeter(accuracy=True, topk=(1,))
    batch_time = tnt.AverageValueMeter()
    total_samples = len(data_loader.sampler)
    batch_size = data_loader.batch_size
    n_labels = config["n_labels"]
    if combined_evaluation:
        batch_size = 1
        n_labels = n_labels + 1
    confusion = tnt.ConfusionMeter(config["n_labels"])
    total_steps = total_samples // batch_size
    log_every = total_steps // 10

    msglogger.info('%d samples (%d per mini-batch)', total_samples, batch_size)

    model.eval()
    if combined_evaluation:
        model2.eval()


    end = time.time()

    for validation_step, (inputs, in_lengths, targets, target_lengths) in enumerate(data_loader):
        with torch.no_grad():
            if dump:
                x_copy = inputs.cpu().tolist()
                with open("{}/test_data/input/input_{}.json".format(output_dir,validation_step), "w") as f:
                    f.write(json.dumps(x_copy))
                    
            if config["cuda"]:
                inputs, targets = inputs.cuda(), targets.cuda()
            # compute output from model
            if combined_evaluation:
                output_vad = model(inputs)
                if output_vad.max(1)[1] == 0:
                    print("classified as noise", targets)
                    output = torch.zeros(1, config["n_labels"]+1)
                    output[0,config["n_labels"]] = 1
                else:
                    print("not classified as noise", targets)
                    output_keyword = model2(inputs)
                    output = torch.cat((output_keyword,torch.zeros(1,1)), dim=1)
            else:
                output = model(inputs)

            if dump:
                x_copy = output.cpu().tolist()
                with open("{}/test_data/output/output_{}.json".format(output_dir, validation_step), "w") as f:
                    f.write(json.dumps(x_copy))
                    
                
            if config["loss"] == "ctc":
                loss = criterion(output, targets)
            else:    
                targets=targets.view(-1)
                loss = criterion(output, targets)

                classerr.add(output.data, targets)
                confusion.add(output.data, targets)
                
            # measure accuracy and record loss
            losses['objective_loss'].add(loss.item())

        batch_time.add(time.time() - end)
        end = time.time()

        steps_completed = (validation_step+1)

        stats = ('Performance/Validation/',
                 OrderedDict([('Loss', losses['objective_loss'].mean),
                              ('Accuracy', classerr.value(1))]))

        if steps_completed % log_every == 0:
            distiller.log_training_progress(stats, None, epoch, steps_completed,
                                            total_steps, log_every, loggers)

    msglogger.info('==> Accuracy: %.3f       Loss: %.3f\n',
                   classerr.value(1), losses['objective_loss'].mean)

    msglogger.info('==> Confusion:\n%s\n', str(confusion.value()))

    return classerr.value(1), losses['objective_loss'].mean, confusion.value()

def evaluate(model_name, config, config_vad=None, config_keyword=None, model=None, test_set=None, loggers=[]):

    # combined evaluation of vad and keyword spotting
    combined_evaluation = True
    if config_vad is None:
        combined_evaluation = False

    output_dir = get_output_dir(model_name, config)
    log_dir = get_config_logdir(model_name, config)
    global msglogger
    if not msglogger:
        log_dir = get_config_logdir(model_name, config)
        msglogger = config_pylogger('logging.conf', "eval", log_dir)
        
        if not os.path.exists(log_dir):
            os.makedirs(log_dir)
        #reset_symlink(os.path.join(log_dir, "eval.log"), os.path.join(output_dir, "eval.log"))    
    
    if not loggers:
        loggers = [PythonLogger(msglogger)]

    msglogger.info("Evaluating network")

    if not test_set:
        _, _, test_set = config["dataset_cls"].splits(config)

    test_loader = data.DataLoader(test_set, batch_size=1) 

    if model is None:
        config["width"] = test_set.width
        config["height"] = test_set.height

        if combined_evaluation:
            model_vad = get_model(config, config_vad, vad_keyword = 1)
            model_keyword = get_model(config, config_keyword, vad_keyword = 2)
        else:
            model = get_model(config)

    criterion = get_loss_function(model, config)

    # Print network statistics
    dummy_width, dummy_height = test_set.width, test_set.height
    dummy_input = torch.randn((1, dummy_height, dummy_width))

    if combined_evaluation:
        model_vad.eval()
        model_keyword.eval()

        if config["cuda"]:
            dummy_input.cuda()
            model_vad.cuda()
            model_keyword.cuda()

        performance_summary_vad = model_summary(model_vad, dummy_input, 'performance')
        performance_summary_keyword = model_summary(model_keyword, dummy_input, 'performance')
        accuracy, loss, confusion_matrix = validate(test_loader, model_vad, model_keyword, criterion, config, config_vad, config_keyword, loggers, output_dir=log_dir, dump=config['dump_test'])
    else:
        model.eval()
        if config["cuda"]:
            dummy_input.cuda()
            model.cuda()

        performance_summary = model_summary(model, dummy_input, 'performance')
        accuracy, loss, confusion_matrix = validate(test_loader, model, None, criterion, config, None, None, loggers, output_dir=log_dir, dump=config['dump_test'])

    msglogger.info('==> Per class accuracy metrics')
    
    FP = confusion_matrix.sum(axis=0) - np.diag(confusion_matrix)  
    FN = confusion_matrix.sum(axis=1) - np.diag(confusion_matrix)
    TP = np.diag(confusion_matrix)
    TN = confusion_matrix.sum() - (FP + FN + TP)
     
    # Sensitivity, hit rate, recall, or true positive rate
    TPR = TP/(TP+FN)
    # Specificity or true negative rate
    TNR = TN/(TN+FP) 
    # Precision or positive predictive value
    PPV = TP/(TP+FP)
    # Negative predictive value
    NPV = TN/(TN+FN)
    # Fall out or false positive rate
    FPR = FP/(FP+TN)
    # False negative rate
    FNR = FN/(TP+FN)
    # False discovery rate
    FDR = FP/(TP+FP)
     
    # Overall accuracy
    ACC = (TP+TN)/(TP+FP+FN+TN)
    
    accuracy_table = []
    for num in range(len(TPR)):
        accuracy_table.append([test_set.label_names[num],
                               TPR[num], TNR[num], PPV[num],
                               NPV[num], FPR[num], FNR[num],
                               FDR[num], ACC[num]])
    
    msglogger.info(tabulate(accuracy_table, headers=["Class", "TPR",
                                                     "TNR", "PPV",
                                                     "NPV", "FPR",
                                                     "FNR", "FDR",
                                                     "ACC"]))
    
    
    return  accuracy, loss, confusion_matrix

def train(model_name, config):
    global msglogger

    output_dir = get_output_dir(model_name, config)
    log_dir = get_config_logdir(model_name, config)
    
    #Configure logging
    log_name = "train"
    msglogger = config_pylogger('logging.conf', log_name, log_dir)
    pylogger = PythonLogger(msglogger)
    loggers  = [pylogger]
    if config["tblogger"]:
        tblogger = TensorBoardLogger(msglogger.logdir)
        tblogger.log_gradients = True
        loggers.append(tblogger)

    # log_execution_env_state(distiller_gitroot=os.path.join(os.path.dirname(__file__), "distiller"))


    print("All information will be saved to: ", output_dir, "logdir:", log_dir)

    if not os.path.exists(output_dir):
        os.makedirs(output_dir)

    if not os.path.exists(log_dir):
        os.makedirs(log_dir)

    #reset_symlink(os.path.join(log_dir, "train.log"), os.path.join(output_dir, "train.log"))


    dump_config(log_dir, config)
    #reset_symlink(os.path.join(log_dir, "config.json"), os.path.join(output_dir, "config.json"))

    csv_log_name = os.path.join(log_dir, "train.csv")
    csv_log_file = open(csv_log_name, "w")
    csv_log_writer = csv.DictWriter(csv_log_file, fieldnames=["Phase", "Epoch", "Accuracy", "Loss", "Macs", "Weights", "LR"])
    csv_log_writer.writeheader()
    #reset_symlink(csv_log_name, os.path.join(output_dir, "train.csv"))

    train_set, dev_set, test_set = config["dataset_cls"].splits(config)

    msglogger.info("Dataset config:")
    msglogger.info("  train: %d", len(train_set))
    class_nums = train_set.get_class_nums()
    for k in sorted(class_nums.keys()):
        msglogger.info("     {}: {}".format(train_set.label_names[k], class_nums[k]))

    msglogger.info("  dev:   %d", len(dev_set))
    class_nums = dev_set.get_class_nums()
    for k in sorted(class_nums.keys()):
        msglogger.info("     {}: {}".format(dev_set.label_names[k], class_nums[k]))

    msglogger.info("  test:  %d", len(test_set))
    class_nums = test_set.get_class_nums()
    for k in sorted(class_nums.keys()):
        msglogger.info("     {}: {}".format(test_set.label_names[k], class_nums[k]))

    msglogger.info("  total: %d", len(train_set)+len(dev_set)+len(test_set))
    msglogger.info("")


    config["width"] = train_set.width
    config["height"] = train_set.height


    model = get_model(config)

    if config["cuda"]:
        torch.cuda.set_device(config["gpu_no"])
        model.cuda()

    # Setup optimizers
    optimizer = get_optimizer(config, model)

    criterion = get_loss_function(model, config)

    # Setup learning rate optimizer
    lr_scheduler = get_lr_scheduler(config, optimizer)

    # Setup early stopping
    early_stopping = EarlyStopping(config["early_stopping"])

    # setup datasets

    collate_fn = dataset.ctc_collate_fn #if train_set.loss_function == "ctc" else None
    train_batch_size = config["batch_size"]
    train_loader = data.DataLoader(train_set,
                                   batch_size=train_batch_size,
                                   shuffle=True,
                                   drop_last=True,
                                   num_workers=config["num_workers"], 
                                   collate_fn=collate_fn)


    

    dev_loader = data.DataLoader(dev_set,
                                 batch_size=min(len(dev_set), 16),
                                 shuffle=False,
                                 num_workers=config["num_workers"],
                                 collate_fn=collate_fn)

    test_loader = data.DataLoader(test_set,
                                  batch_size=1,
                                  shuffle=False,
                                  num_workers=config["num_workers"],
                                  collate_fn=collate_fn)

    # Setup Decoder
    decoder = Decoder(train_set.label_names)

    
    # Print network statistics
    dummy_width, dummy_height = test_set.width, test_set.height
    dummy_input = torch.randn((1, dummy_height, dummy_width))
    model.eval()
    if config["cuda"]:
        dummy_input.cuda()
        model.cuda()

    draw_classifier_to_file(model,
                            os.path.join(log_dir, 'model.png'),
                            dummy_input)

    performance_summary = model_summary(model, dummy_input, 'performance')

    # Setup distiller for model minimization
    #distiller.utils.set_model_input_shape_attr(model, input_shape=(1, test_set.height, test_set.width))
    compression_scheduler = None
    if config["fold_bn"] >= 0:
        msglogger.info("Applying batch norm folding")
        model = distiller.model_transforms.fold_batch_norms(model, dummy_input=dummy_input, inference=False, freeze_bn_delay=-1)
        msglogger.info("Folded model")
        msglogger.info(model)
        
    if config["compress"]:
        msglogger.info("Activating compression scheduler")
        compression_scheduler = distiller.file_config(model,
                                                      optimizer,
                                                      config["compress"])
        
    if config["cuda"]:
        model.cuda()

    sched_idx = 0
    n_epochs = config["n_epochs"]


    # iteration counters
    step_no = 0
    batches_per_epoch = len(train_loader)
    log_every = max(1, batches_per_epoch // 15)
    last_log = 0
    max_acc = 0
    last_lr = config["lr"]

    for epoch_idx in range(n_epochs):
        msglogger.info("Training epoch {} of {}".format(epoch_idx, config["n_epochs"]))
        optimizer.zero_grad()  
            
        if compression_scheduler is not None:
            compression_scheduler.on_epoch_begin(epoch_idx)

        avg_training_loss = tnt.AverageValueMeter()
        avg_training_accuracy = tnt.AverageValueMeter()

        batch_time = tnt.AverageValueMeter()
        end = time.time()
        for batch_idx, (model_in, in_lengths, labels, label_lengths) in enumerate(train_loader):
            
            model.train()
            if compression_scheduler is not None:
                compression_scheduler.on_minibatch_begin(epoch_idx, batch_idx, batches_per_epoch)

            optimizer.zero_grad()


            if config["cuda"]:
                model_in = model_in.cuda()
                labels = labels.cuda()
            model_in = Variable(model_in)
            scores = model(model_in)

            labels = Variable(labels)
            if config["loss"] == "ctc":
                scores = scores.permute(2,0,1,3)
                scores = scores.view(scores.size(0), scores.size(1), -1)
                scores = scores.log_softmax(2)

                in_lengths = in_lengths / max(in_lengths) * scores.size(0)
                in_lengths = in_lengths.round()
                in_lengths = in_lengths.int()

                loss = criterion(scores, labels, in_lengths, label_lengths)

                print("loss:", loss.item())

                scalar_loss = loss.item()
                error, cer = decoder.calculate_error(scores, in_lengths,
                                                     labels, label_lengths)
                scalar_accuracy = 1.0 - error
                scalar_accuracy *= 100
            else:
                labels = labels.view(-1)

                loss = criterion(scores, labels)
                scalar_loss = loss.item()

                try:
                    scalar_accuracy = (torch.max(scores, 1)[1].view(labels.size(0)).data == labels.data).float().sum() / labels.size(0)
                    scalar_accuracy = scalar_accuracy.item()
                    scalar_accuracy *= 100
                except:
                    scalar_accuracy = 0.9 #FIXME
        
            avg_training_loss.add(scalar_loss)
            avg_training_accuracy.add(scalar_accuracy)

            if compression_scheduler is not None:
                compression_scheduler.before_backward_pass(epoch_idx, batch_idx, batches_per_epoch, loss)


            loss.backward()
            optimizer.step()

            if config["fold_bn"] == epoch_idx and batch_idx == batches_per_epoch-1:
                msglogger.info("Freezing batch norms")
                save_model(log_dir, model, test_set, config=config, model_prefix="before_freeze_")
                
        
                def freeze_func(model):
                    import distiller.quantization.sim_bn_fold
                    if isinstance(model, distiller.quantization.sim_bn_fold.SimulatedFoldedBatchNorm):
                        model.freeze()

                model.apply(freeze_func)
                msglogger.info("Model after freezing")
                msglogger.info(model)
                save_model(log_dir, model, test_set, config=config, model_prefix="after_freeze_")
                max_acc = 0

            
            if compression_scheduler is not None:
                compression_scheduler.on_minibatch_end(epoch_idx, batch_idx, batches_per_epoch)

            #Log statistics
            stats_dict = OrderedDict()
            batch_time.add(time.time() - end)
            step_no += 1

            if last_log + log_every <= step_no:
                last_log = step_no
                stats_dict["Accuracy"] = scalar_accuracy
                stats_dict["Loss"] = scalar_loss
                stats_dict["Time"] = batch_time.mean
                stats_dict['LR'] = optimizer.param_groups[0]['lr']
                stats = ('Peformance/Training/', stats_dict)
                params = model.named_parameters()
                distiller.log_training_progress(stats,
                                                params,
                                                epoch_idx,
                                                batch_idx,
                                                batches_per_epoch,
                                                log_every,
                                                loggers)


            end = time.time()

        msglogger.info('==> Accuracy: %.3f       Loss: %.3f\n',
                   avg_training_accuracy.mean, avg_training_loss.mean)

        performance_summary = model_summary(model, dummy_input, 'performance')
        csv_log_writer.writerow({"Phase" : "Train", "Epoch" : epoch_idx, "Accuracy" : avg_training_accuracy.mean, "Loss" : avg_training_loss.mean, "Macs" : performance_summary["Total MACs"], "Weights" : performance_summary["Total Weights"], "LR" : optimizer.param_groups[0]['lr']})

        
        msglogger.info("Validation epoch {} of {}".format(epoch_idx, config["n_epochs"]))

        if hasattr(model, 'on_val'):
            model.on_val()
        
        avg_acc, avg_loss, confusion_matrix = validate(dev_loader, model,None, criterion, config,None, None, loggers=loggers, epoch=epoch_idx)
        csv_log_writer.writerow({"Phase" : "Val", "Epoch" : epoch_idx, "Accuracy" : avg_acc, "Loss" : avg_loss, "Macs" : performance_summary["Total MACs"], "Weights" : performance_summary["Total Weights"], "LR" : optimizer.param_groups[0]['lr']})

        
        if hasattr(model, 'on_val_end'):
            model.on_val_end()
        
        if avg_acc > max_acc:
            save_model(log_dir, model, test_set, config=config)
            max_acc = avg_acc

            
        # Stop training if the validation loss has not improved for multiple iterations
        # and early stopping is configured
        es = early_stopping(avg_loss)
        if(es and config["early_stopping"] > 0):
            break

        if lr_scheduler is not None:
            if type(lr_scheduler) == torch.optim.lr_scheduler.ReduceLROnPlateau:
                lr_scheduler.step(avg_loss)

                # Reload best model at learning rate changes
                new_lr = optimizer.param_groups[0]['lr']
                if new_lr != last_lr:
                    last_lr = new_lr
                    model.load(os.path.join(log_dir, "model.pt"))
            else:
                lr_scheduler.step()

        if compression_scheduler is not None:
            compression_scheduler.on_epoch_begin(epoch_idx)


    msglogger.info("Running final test")

    try:
        model.load(os.path.join(log_dir, "model.pt"))
    except:
        msglogger.warning("Could not load model")
        
    if config["dump_test"]:
        print("Activating layer dumping")
        def dump_layers(model, output_dir):
            class DumpForwardHook:
                def __init__(self, module, output_dir):
                    self.module = module
                    self.output_dir = output_dir
                    try:
                        os.makedirs(self.output_dir)
                    except:
                        pass
                    
                    self.count = 0

                def __call__(self, module, input, output):

                    if self.count >= 100:
                        return
                    
                    output_name = self.output_dir + "/output_" + str(self.count) + ".json"

                    output_copy = output.cpu().tolist()
                    
                    with open(output_name, "w") as f:
                        f.write(json.dumps(output_copy))
                    
                    self.count += 1
                    
            for num, module in enumerate(model.modules()):

                module_name = distiller.model_find_module_name(model, module)
                if type(module) in [distiller.quantization.ClippedLinearQuantization,
                                    nn.ReLU,
                                    nn.Hardtanh]:
                    
                    module.register_forward_hook(DumpForwardHook(module, log_dir + "/test_data/layers/"+module_name))

                if type(module) in [nn.Conv1d]:
                    module.register_forward_hook(DumpForwardHook(module, log_dir + "/test_data/layers/"+module_name))
                    
        dump_layers(model, output_dir + "/layer_outputs")

    if hasattr(model, 'on_test'):
        model.on_test()
    test_accuracy, test_loss, confusion_matrix = evaluate(model_name, config, None, None, model, test_set)
    csv_log_writer.writerow({"Phase" : "Test", "Epoch" : epoch_idx, "Accuracy" : test_accuracy, "Loss" : test_loss, "Macs" : performance_summary["Total MACs"], "Weights" : performance_summary["Total Weights"], "LR" : optimizer.param_groups[0]['lr']})
    if hasattr(model, 'on_test_end'):
        model.on_test_end()

    
    csv_eval_log_name = os.path.join(output_dir, "eval.csv")
    with open(csv_eval_log_name, 'a') as csv_eval_file:
        fcntl.lockf(csv_eval_file, fcntl.LOCK_EX)
        csv_eval_writer = csv.DictWriter(csv_eval_file, fieldnames=["Hash","Phase", "Epoch", "Accuracy", "Loss", "Macs", "Weights", "LR"])
        if os.stat(csv_eval_log_name).st_size == 0:
            csv_eval_writer.writeheader()
        csv_eval_writer.writerow({"Hash": config["config_hash"], "Phase" : "Test", "Epoch" : epoch_idx, "Accuracy" : test_accuracy, "Loss" : test_loss, "Macs" : performance_summary["Total MACs"], "Weights" : performance_summary["Total Weights"], "LR" : optimizer.param_groups[0]['lr']})
        fcntl.lockf(csv_eval_file, fcntl.LOCK_UN)

    return

def build_config(extra_config={}):
    output_dir = os.path.join(os.path.dirname(os.path.realpath(__file__)), "..", "trained_models")
    parser = argparse.ArgumentParser()
    parser.add_argument("--model", choices=[x.value for x in list(mod.ConfigType)], default="ekut-raw-cnn3", type=str)
    parser.add_argument("--config", default="", type=str)
    parser.add_argument("--config_vad", default="", type=str)
    parser.add_argument("--config_keyword", default="", type=str)
    parser.add_argument("--dataset", choices=["keywords", "hotword", "vad", "keywords_and_noise"], default="keywords", type=str)
    config, _ = parser.parse_known_args()

    model_name = config.model
    dataset_name = config.dataset

    default_config = {}
    if config.config:
        with open(config.config, 'r') as f:
            default_config = json.load(f)
            model_name = default_config["model_name"]

            #Delete model from config for now to avoid showing
            #them as commandline otions
            if "model_name" in default_config:
                del default_config["model_name"]
            else:
                print("Your model config does not include a model_name")
                print(" these configurations are not loadable")
                sys.exit(-1)
            if "model_class" in default_config:
                del default_config["model_class"]
            if "type" in default_config:
                del default_config["type"]
            if "dataset" in default_config:
                dataset_name = default_config["dataset"]
                del default_config["dataset"]
            if "dataset_cls" in default_config:
                del default_config["dataset_cls"]
            if "config" in default_config:
                del default_config["config"]
            if "config_vad" in default_config:
                del default_config["config_vad"]
            if "config_keyword" in default_config:
                del default_config["config_keyword"]
            if "model" in default_config:
                del default_config["model"]

    default_config_vad = {}
    if config.config_vad:
            with open(config.config_vad, 'r') as f:
                default_config_vad = json.load(f)
                model_name = default_config_vad["model_name"]

                #Delete model from config for now to avoid showing
                #them as commandline otions
                if "model_name" in default_config_vad:
                    del default_config_vad["model_name"]
                else:
                    print("Your model config does not include a model_name")
                    print(" these configurations are not loadable")
                    sys.exit(-1)
                if "model_class" in default_config_vad:
                    del default_config_vad["model_class"]
                if "type" in default_config:
                    del default_config_vad["type"]


    default_config_keyword = {}
    if config.config_keyword:
            with open(config.config_keyword, 'r') as f:
                default_config_keyword = json.load(f)
                model_name = default_config_keyword["model_name"]

                #Delete model from config for now to avoid showing
                #them as commandline otions
                if "model_name" in default_config_keyword:
                    del default_config_keyword["model_name"]
                else:
                    print("Your model config does not include a model_name")
                    print(" these configurations are not loadable")
                    sys.exit(-1)
                if "model_class" in default_config_keyword:
                    del default_config_keyword["model_class"]
                if "type" in default_config_keyword:
                    del default_config_keyword["type"]

    global_config = dict(
        cuda=ConfigOption(
            default=torch.cuda.is_available(),
            desc="Enable / disable cuda"),

        n_epochs=ConfigOption(
            default=500,
            desc="Number of epochs for training"),

        profile=ConfigOption(
            default=False,
            desc="Enable profiling"),

        dump_test=ConfigOption(
            default=False,
            desc="Dump test set to <output_directory>/test_data"),

        num_workers=ConfigOption(
            desc="Number of worker processes used for data loading (using a number > 0) makes results non reproducible",
            default=0),

        fold_bn=ConfigOption(
            default=-1,
            desc="Do BatchNorm folding at freeze at the given epoch"),

        optimizer=ConfigOption(
            default="sgd",
            desc="Optimizer to choose",
            category="Optimizer Config",
            choices=[
                "sgd",
                "adadelta",
                "adagrad",
                "adam",
                "rmsprop"]),

        opt_rho=ConfigOption(
            category="Optimizer Config",
            desc="Parameter rho for Adadelta optimizer",
            default=0.9),

        opt_eps=ConfigOption(
            category="Optimizer Config",
            desc="Paramter eps for Adadelta and Adam and SGD",
            default=1e-06),

        opt_alpha=ConfigOption(
            category="Optimizer Config",
            desc="Parameter alpha for RMSprop",
            default=0.99),

        lr_decay=ConfigOption(
            category="Optimizer Config",
            desc="Parameter lr_decay for optimizers",
            default=0),

        use_amsgrad=ConfigOption(
            category="Optimizer Config",
            desc="Use amsgrad with Adam optimzer",
            default=False),

        opt_betas=ConfigOption(
            category="Optimizer Config",
            desc="Parameter betas for Adam optimizer",
            default=[0.9, 0.999]),

        momentum=ConfigOption(
            category="Optimizer Config",
            desc="Momentum for SGD optimizer",
            default=0.9),

        weight_decay=ConfigOption(
            category="Optimizer Config",
            desc="Weight decay for optimizer",
            default=0.00001),

        use_nesterov=ConfigOption(
            category="Optimizer Config",
            desc="Use nesterov momentum with SGD optimizer",
            default=False),

        lr=ConfigOption(
            category="Learning Rate Config",
            desc="Initial Learining Rate",
            default=0.1),
        lr_scheduler=ConfigOption(
            category="Learning Rate Config",
            desc="Learning Rate Scheduler to use",
            choices=[
                "step",
                "multistep",
                "exponential",
                "plateau"],
            default="step"),

        lr_gamma=ConfigOption(
            category="Learning Rate Config",
            desc="Parameter gamma for lr scheduler",
            default=0.75),

        lr_stepsize=ConfigOption(
            category="Learning Rate Config",
            desc="Stepsize for step scheduler",
            default=0),

        lr_steps=ConfigOption(
            category="Learning Rate Config",
            desc="List of steps for multistep scheduler",
            default=[0]),

        lr_patience=ConfigOption(
            category="Learning Rate Config",
            desc="Parameter patience for plateau scheduler",
            default=10),

        early_stopping=ConfigOption(
            default=0,
            desc="Stops the training if the validation loss has not improved for the last EARLY_STOPPING epochs"),

        limits_datasets=ConfigOption(
            default=[1.0, 1.0, 1.0],
            desc="One value for train, validation and test dataset. Decimal number for percentage of dataset. Natural number for exact sample count."),

        batch_size=ConfigOption(
            default=128,
            desc="Default minibatch size for training"),

        seed=ConfigOption(
            default=0,
            desc="Seed for Random number generators"),

        input_file=ConfigOption(
            default="",
            desc="Input model file for finetuning (.pth) or code generation (.onnx)"),

        input_file_vad=ConfigOption(
            default="",
            desc="Input vad model file for combined evaluation of vad and keyword spotting"),

        input_file_keyword=ConfigOption(
            default="",
            desc="Input keyword model file for combined evaluation of vad and keyword spotting"),

        output_dir=ConfigOption(
            default=output_dir,
            desc="Toplevel directory for output of trained models and logs"),

        gpu_no=ConfigOption(
            default=0,
            desc="Number of GPU to use for training"),

        compress=ConfigOption(
            default="",
            desc="YAML config file for nervana distiller"),

        tblogger=ConfigOption(
            default=False,
            desc="Enable logging of learning progress and network parameter statistics to Tensorboard"),

        experiment_id=ConfigOption(
            default="test",
            desc="Unique id to identify the experiment, overwrites all output files with same experiment id, output_dir, and model_name"))

    mod_cls = mod.find_model(model_name)
    dataset_cls = dataset.find_dataset(dataset_name)
    builder = ConfigBuilder(
        default_config,
        mod.find_config(model_name),
        dataset_cls.default_config(),
        global_config,
        extra_config)

    parser = builder.build_argparse(parser)

    parser.add_argument("--type", choices=["train", "eval", "eval_vad_keyword"], default="train", type=str)
    config = builder.config_from_argparse(parser)

    config["model_class"] = _fullname(mod_cls)
    default_config_vad["model_class"] = mod.find_model("small-vad") # als command line option umändern
    default_config_keyword["model_class"] = mod.find_model("honk-res15")
    config["model_name"] = model_name
    config["dataset"] = dataset_name
    config["dataset_cls"] = _fullname(dataset_cls)

    return (model_name, config, default_config_vad, default_config_keyword)


def main():
    model_name, config, config_vad, config_keyword = build_config()
    set_seed(config)
    # Set deterministic mode for CUDNN backend
    # Check if the performance penalty might be too high

    gpu_no = config["gpu_no"]
    n_epochs = config["n_epochs"]  # max epochs
    log_dir = get_config_logdir(model_name, config)  # path for logs and checkpoints
    # checkpoint_callback = ModelCheckpoint(configure checkpoint behavior here) pass it as kwarg to trainer
    lit_module = SpeechClassifierModule(model_name, dict(config), log_dir)  # passing logdir for custom json save after training omit double fnccall
    # logger = TensorBoardLogger(log_dir, name="my_model")

    kwargs = {
        'max_epochs': n_epochs,
        'default_root_dir': log_dir,
        "row_log_interval": 1  # enables logging of metrics per step/batch
        }

    if config["cuda"]:
        torch.backends.cudnn.deterministic = True
        torch.backends.cudnn.benchmark = False
        kwargs.update({'gpus': [gpu_no]})

    if "limits_datasets" in config:
        limits = config["limits_datasets"]
        kwargs.update({
            'limit_train_batches': limits[0],
            'limit_val_batches': limits[1],
            'limit_test_batches': limits[2]
        })

    if config["type"] == "train":

        if config["profile"]:
            # import cProfile
            # profiler = cProfile.Profile()
            # try:
            #     profiler.runcall(train, model_name, config)
            # finally:
            #     profiler.print_stats(sort=('tottime'))
            profiler = AdvancedProfiler()
            kwargs.update({'profiler': profiler})
        # else:
            # train(model_name, config)

<<<<<<< HEAD
        lit_trainer = Trainer(
                            **kwargs)

=======
        lit_trainer = Trainer(**kwargs)
>>>>>>> 69e0ba95
        lit_trainer.fit(lit_module)
        lit_trainer.test(ckpt_path=None)

        if config["profile"]:
            # TODO printing of profiler stats not working!
            profiler.summary()

    elif config["type"] == "eval":
        accuracy, _, _ = evaluate(model_name, config)
        print("final accuracy is", accuracy)
    elif config["type"] == "eval_vad_keyword":
        accuracy, _, _ = evaluate(model_name, config, config_vad, config_keyword)
        print("final accuracy is", accuracy)


if __name__ == "__main__":
    main()<|MERGE_RESOLUTION|>--- conflicted
+++ resolved
@@ -1172,13 +1172,7 @@
         # else:
             # train(model_name, config)
 
-<<<<<<< HEAD
-        lit_trainer = Trainer(
-                            **kwargs)
-
-=======
         lit_trainer = Trainer(**kwargs)
->>>>>>> 69e0ba95
         lit_trainer.fit(lit_module)
         lit_trainer.test(ckpt_path=None)
 
