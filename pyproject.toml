--- conflicted
+++ resolved
@@ -13,18 +13,9 @@
 librosa = "^0.6.3"
 redis = "^3.4.1"
 torch = "^1.3.1"
-<<<<<<< HEAD
-
-# Pinned versions due to broken dependencies
-# due to bug with audioread==2.1.8
-# which causes excessive runtimes
-audioread = "2.1.6"
 
 pytorch-lightning = "^1.0.2"
-=======
-pytorch-lightning = "^0.9.0"
 SoundFile = "^0.10.3"
->>>>>>> faabd5ce
 
 # Pinned dependencies
 numba = "0.48.0"
