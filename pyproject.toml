--- conflicted
+++ resolved
@@ -52,10 +52,6 @@
 pycocotools = "^2.0.2"
 fairscale = "^0.4.5"
 numpy = "^1.22.2"
-<<<<<<< HEAD
-spconv-cu102 = "^2.1.21"
-=======
->>>>>>> 60c9d64f
 
 [tool.poetry.dev-dependencies]
 pytest = "^6.2.0"
