[tool.poetry]
name = "hannah"
version = "0.1.0"
description = ""
authors = [
    "Christoph Gerum <christoph.gerum@uni-tuebingen.de>",
    "Adrian Frischknecht <adrian.frischknecht@uni-tuebingen.de>",
    "Felix Lorenz <felix.lorenz@student.uni-tuebingen.de>",
    "Tobias Hald <tobias.hald@student.uni-tuebingen.de>"
]

[tool.poetry.dependencies]
python = ">=3.8 <3.10"
pwlf = "^2.0.0"
gitdb2 = "2.0.6"
chainmap = "^1.0.3"
torch = "1.10.1"
pytorch-lightning = "^1.5.9"
torchaudio = "^0.10.0"
torchvision = "^0.11.0"
SoundFile = "^0.10.3"
zipp = "^3.3.1"
bitstring = "^3.1.7"
wfdb = "^3.2.0"
typing-extensions = "^3.7.4"
lightning-bolts = "^0.3.2"
tqdm="^4.60.0"
seaborn="^0.11.1"
pandas="^1.2.4"
thop="^0.0.31-2005241907"
<<<<<<< HEAD
=======
numpy="^1.22.1"
hydra-optuna-sweeper = {version = "^1.1.1"}

>>>>>>> 8b953785
hydra-core = "^1.1.0"
hydra-joblib-launcher = ">1.1.0"
tabulate = "^0.8.3"
GitPython = "^3.1.14"
h5py = "^3.2.1"
sympy = "^1.7.1"
nvsmi = "^0.4.2"

# optional dependencies
onnx-tf = {git = "https://github.com/onnx/onnx-tensorflow.git", optional = true}
tensorflow-addons = {version = "^0.11.2", optional = true}
onnxruntime = {version = "^1.4.0", optional = true}
<<<<<<< HEAD

hydra-optuna-sweeper = {version = "^1.1.1", optional = true}
=======
>>>>>>> 8b953785

libsvm="^3.23.0.4"
imagecorruptions = "^1.1.2"
timm = "^0.4.12"
albumentations = "^1.0.1"
pycocotools = "^2.0.2"
dgl = "^0.6.1"
networkx = "^2.6.2"
xgboost = "^1.4.2"
jupyter = "^1.0.0"
fairscale = "^0.4.5"

#hydra-nevergrad-sweeper = ">=1.1.5"

[tool.poetry.dev-dependencies]
pytest = "^6.2.0"
flake8 = "^3.8.3"
pre_commit = "^2.7.1"
pytest-cov = ">2.10.1"
rope = "^0.19.0"
mypy = "^0.910"
torch-tb-profiler = "^0.2.0"
black = "^21.7b0"
pydoc-markdown = "^4.5.0"
mkdocs = "^1.2.3"
pymdown-extensions = "^9.1"

[tool.poetry.extras]
tf-backend = ["onnx-tf", "tensorflow-addons"]
onnxrt-backend = ["onnxruntime"]
tvm-backend = ["hannah-tvm"]

[tool.poetry.scripts]
hannah-train = 'hannah.train:main'
hannah-characterize = 'hannah.characterize:main'
hannah-eval = 'hannah.eval:main'
hannah-objectdetection-eval = 'hannah.objectdetection_eval:main'

[build-system]
requires = ["poetry>=0.12"]
build-backend = "poetry.masonry.api"<|MERGE_RESOLUTION|>--- conflicted
+++ resolved
@@ -28,12 +28,9 @@
 seaborn="^0.11.1"
 pandas="^1.2.4"
 thop="^0.0.31-2005241907"
-<<<<<<< HEAD
-=======
 numpy="^1.22.1"
 hydra-optuna-sweeper = {version = "^1.1.1"}
 
->>>>>>> 8b953785
 hydra-core = "^1.1.0"
 hydra-joblib-launcher = ">1.1.0"
 tabulate = "^0.8.3"
@@ -46,14 +43,6 @@
 onnx-tf = {git = "https://github.com/onnx/onnx-tensorflow.git", optional = true}
 tensorflow-addons = {version = "^0.11.2", optional = true}
 onnxruntime = {version = "^1.4.0", optional = true}
-<<<<<<< HEAD
-
-hydra-optuna-sweeper = {version = "^1.1.1", optional = true}
-=======
->>>>>>> 8b953785
-
-libsvm="^3.23.0.4"
-imagecorruptions = "^1.1.2"
 timm = "^0.4.12"
 albumentations = "^1.0.1"
 pycocotools = "^2.0.2"
@@ -63,7 +52,6 @@
 jupyter = "^1.0.0"
 fairscale = "^0.4.5"
 
-#hydra-nevergrad-sweeper = ">=1.1.5"
 
 [tool.poetry.dev-dependencies]
 pytest = "^6.2.0"
