[tool.poetry]
name = "hannah"
version = "0.1.0"
description = ""
authors = [
    "Christoph Gerum <christoph.gerum@uni-tuebingen.de>",
    "Adrian Frischknecht <adrian.frischknecht@uni-tuebingen.de>",
    "Felix Lorenz <felix.lorenz@student.uni-tuebingen.de>",
    "Tobias Hald <tobias.hald@student.uni-tuebingen.de>"
]

[tool.poetry.dependencies]
python = ">=3.7.1 <3.10"
pwlf = "^2.0.0"
gitdb2 = "2.0.6"
chainmap = "^1.0.3"
torch = "1.9.0"
pytorch-lightning = "^1.3.0"
SoundFile = "^0.10.3"
torchaudio = "^0.9.0"
zipp = "^3.3.1"
bitstring = "^3.1.7"
wfdb = "^3.2.0"
typing-extensions = "^3.7.4"
lightning-bolts = "^0.3.2"
tqdm="^4.60.0"
seaborn="^0.11.1"
pandas="^1.2.4"
thop="^0.0.31-2005241907"
hydra-core = "^1.1.0"
hydra-joblib-launcher = ">1.1.0"
hydra-submitit-launcher = ">1.1.0"
tabulate = "^0.8.3"
torchvision = "^0.10.0"
GitPython = "^3.1.14"
h5py = "^3.2.1"
sympy = "^1.7.1"
nvsmi = "^0.4.2"

# optional dependencies
onnx-tf = {git = "https://github.com/onnx/onnx-tensorflow.git", optional = true}
tensorflow-addons = {version = "^0.11.2", optional = true}
onnxruntime = {version = "^1.4.0", optional = true}
libsvm="^3.23.0.4"
imagecorruptions = "^1.1.2"
albumentations = "^1.0.1"
pycocotools = "^2.0.2"
dgl = "^0.6.1"
networkx = "^2.6.2"
<<<<<<< HEAD
hydra-nevergrad-sweeper = "^1.1.5"
=======
xgboost = "^1.4.2"
jupyter = "^1.0.0"
>>>>>>> 436f8583


[tool.poetry.dev-dependencies]
pytest = "^6.2.0"
flake8 = "^3.8.3"
pre_commit = "^2.7.1"
pytest-cov = ">2.10.1"
rope = "^0.19.0"
mypy = "^0.910"
pydoc-markdown = "^4.1.0"
torch-tb-profiler = "^0.2.0"
black = "^21.7b0"

[tool.poetry.extras]
tf-backend = ["onnx-tf", "tensorflow-addons"]
onnxrt-backend = ["onnxruntime"]
tvm-backend = ["hannah-tvm"]

[tool.poetry.scripts]
hannah-train = 'hannah.train:main'
hannah-characterize = 'hannah.characterize:main'
hannah-eval = 'hannah.eval:main'
hannah-objectdetection-eval = 'hannah.objectdetection_eval:main'

[build-system]
requires = ["poetry>=0.12"]
build-backend = "poetry.masonry.api"<|MERGE_RESOLUTION|>--- conflicted
+++ resolved
@@ -47,12 +47,8 @@
 pycocotools = "^2.0.2"
 dgl = "^0.6.1"
 networkx = "^2.6.2"
-<<<<<<< HEAD
-hydra-nevergrad-sweeper = "^1.1.5"
-=======
 xgboost = "^1.4.2"
 jupyter = "^1.0.0"
->>>>>>> 436f8583
 
 
 [tool.poetry.dev-dependencies]
