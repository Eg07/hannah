import logging
import os
import numpy as np
import shutil
from collections import defaultdict
import hydra
from omegaconf import DictConfig, OmegaConf
import torch

from pytorch_lightning.loggers import TensorBoardLogger, CSVLogger
from pytorch_lightning.utilities.seed import reset_seed, seed_everything
from pytorch_lightning.utilities.distributed import rank_zero_only

from hydra.utils import instantiate
from omegaconf import DictConfig

from . import conf  # noqa
from .callbacks.summaries import MacSummaryCallback
from .callbacks.optimization import HydraOptCallback
from .callbacks.pruning import PruningAmountScheduler
from .utils import (
    log_execution_env_state,
    auto_select_gpus,
    common_callbacks,
    clear_outputs,
)


def handleDataset(config=DictConfig):
    lit_module = instantiate(
        config.module,
        dataset=config.dataset,
        model=config.model,
        optimizer=config.optimizer,
        features=config.features,
        scheduler=config.get("scheduler", None),
        normalizer=config.get("normalizer", None),
        _recursive_=False,
    )
    lit_module.prepare_data()


def train(config: DictConfig):
    test_output = []
    results = []
    if isinstance(config.seed, int):
        config.seed = [config.seed]

    for seed in config.seed:
        seed_everything(seed, workers=True)
        if not torch.cuda.is_available():
            config.trainer.gpus = None

        if isinstance(config.trainer.gpus, int):
            config.trainer.gpus = auto_select_gpus(config.trainer.gpus)

        if not config.trainer.fast_dev_run:
            clear_outputs()

        logging.info("Configuration: ")
        logging.info(OmegaConf.to_yaml(config))
        logging.info("Current working directory %s", os.getcwd())
        lit_module = instantiate(
            config.module,
            dataset=config.dataset,
            model=config.model,
            optimizer=config.optimizer,
            features=config.features,
            scheduler=config.get("scheduler", None),
            normalizer=config.get("normalizer", None),
            gpus=config.trainer.get("gpus", None),
            _recursive_=False,
        )

        profiler = None
        if config.get("profiler", None):
            profiler = instantiate(config.profiler)

        logger = [
            TensorBoardLogger(".", version=None, name="", default_hp_metric=False)
        ]
        if config.trainer.get("stochastic_weight_avg", False):
            logging.critical(
                "CSVLogger is not compatible with logging with SWA, disabling csv logger"
            )
        else:
            logger.append(CSVLogger(".", version=None, name=""))

        callbacks = []
        if config.get("backend", None):
            backend = instantiate(config.backend)
            callbacks.append(backend)

        callbacks.extend(list(common_callbacks(config)))

        opt_monitor = config.get("monitor", ["val_error"])
        opt_callback = HydraOptCallback(monitor=opt_monitor)
        callbacks.append(opt_callback)

        checkpoint_callback = instantiate(config.checkpoint)
        callbacks.append(checkpoint_callback)

        # INIT PYTORCH-LIGHTNING
        lit_trainer = instantiate(
            config.trainer,
            profiler=profiler,
            callbacks=callbacks,
            logger=logger,
        )

        if config["auto_lr"]:
            # run lr finder (counts as one epoch)
            lr_finder = lit_trainer.lr_find(lit_module)

            # inspect results
            fig = lr_finder.plot()
            fig.savefig("./learning_rate.png")

            # recreate module with updated config
            suggested_lr = lr_finder.suggestion()
            config["lr"] = suggested_lr

        lit_trainer.tune(lit_module)

        logging.info("Starting training")
        # PL TRAIN
        lit_trainer.fit(lit_module)
        ckpt_path = "best"

        if not lit_trainer.fast_dev_run:
            reset_seed()
            lit_trainer.validate(ckpt_path=ckpt_path, verbose=False)

            # PL TEST
            reset_seed()
            lit_trainer.test(ckpt_path=ckpt_path, verbose=False)

<<<<<<< HEAD
        
=======
>>>>>>> ef55eb4f
            lit_module.save()
            if checkpoint_callback and checkpoint_callback.best_model_path:
                shutil.copy(checkpoint_callback.best_model_path, "best.ckpt")

        test_output.append(opt_callback.test_result())
        results.append(opt_callback.result())

    test_sum = defaultdict(int)
    for output in test_output:
        for k, v in output.items():
            if v.numel() == 1:
                test_sum[k] += v.item()
            else:
                test_sum[k] += v

    logging.info("Averaged Test Metrics:")

    for k, v in test_sum.items():
        logging.info(k + " : " + str(v / len(test_output)))
    logging.info("validation_error : " + str(np.sum(results) / len(results)))

    if len(results) == 1:
        return results[0]
    else:
        return results


def nas(config: DictConfig):
    print(OmegaConf.to_yaml(config))
    nas_trainer = instantiate(config.nas, parent_config=config)
    nas_trainer.run()


@hydra.main(config_name="config", config_path="conf")
def main(config: DictConfig):
    log_execution_env_state()
    if config.get("dataset_creation", None) is not None:
        handleDataset(config)
    if config.get("nas", None) is not None:
        return nas(config)
    else:
        return train(config)


if __name__ == "__main__":
    main()<|MERGE_RESOLUTION|>--- conflicted
+++ resolved
@@ -135,10 +135,6 @@
             reset_seed()
             lit_trainer.test(ckpt_path=ckpt_path, verbose=False)
 
-<<<<<<< HEAD
-        
-=======
->>>>>>> ef55eb4f
             lit_module.save()
             if checkpoint_callback and checkpoint_callback.best_model_path:
                 shutil.copy(checkpoint_callback.best_model_path, "best.ckpt")
