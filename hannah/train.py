--- conflicted
+++ resolved
@@ -153,19 +153,11 @@
                 else:
                     test_sum[k] += v
 
-<<<<<<< HEAD
-        logging.info("Averaged Test Metrics:")
-
-        for k, v in test_sum.items():
-            logging.info(k + " : " + str(v / len(test_output)))
-        logging.info("validation_error : " + str(np.sum(results) / len(results)))
-=======
     rank_zero_info("Averaged Test Metrics:")
 
     for k, v in test_sum.items():
         rank_zero_info(k + " : " + str(v / len(test_output)))
     rank_zero_info("validation_error : " + str(np.sum(results) / len(results)))
->>>>>>> 45f0e05f
 
     if len(results) == 1:
         return results[0]
