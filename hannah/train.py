import logging
import os
import numpy as np
import shutil
from collections import defaultdict
import hydra
from omegaconf import DictConfig, OmegaConf
import torch

from pytorch_lightning.loggers import CSVLogger, TensorBoardLogger
from pytorch_lightning.utilities.seed import reset_seed, seed_everything
from pytorch_lightning.utilities.distributed import rank_zero_info, rank_zero_only

from hydra.utils import instantiate

from . import conf  # noqa
from .callbacks.optimization import HydraOptCallback
from .utils import (
    log_execution_env_state,
    auto_select_gpus,
    common_callbacks,
    clear_outputs,
)


@rank_zero_only
def handleDataset(config=DictConfig):
    lit_module = instantiate(
        config.module,
        dataset=config.dataset,
        model=config.model,
        optimizer=config.optimizer,
        features=config.features,
        scheduler=config.get("scheduler", None),
        normalizer=config.get("normalizer", None),
        _recursive_=False,
    )
    lit_module.prepare_data()


def train(config: DictConfig):
    test_output = []
    results = []
    if isinstance(config.seed, int):
        config.seed = [config.seed]

    for seed in config.seed:
        seed_everything(seed, workers=True)
        if not torch.cuda.is_available():
            config.trainer.gpus = None

        if isinstance(config.trainer.gpus, int):
            config.trainer.gpus = auto_select_gpus(config.trainer.gpus)

        if not config.trainer.fast_dev_run:
            clear_outputs()

        logging.info("Configuration: ")
        logging.info(OmegaConf.to_yaml(config))
        logging.info("Current working directory %s", os.getcwd())
        lit_module = instantiate(
            config.module,
            dataset=config.dataset,
            model=config.model,
            optimizer=config.optimizer,
            features=config.features,
            scheduler=config.get("scheduler", None),
            normalizer=config.get("normalizer", None),
            gpus=config.trainer.get("gpus", None),
            _recursive_=False,
        )

        profiler = None
        if config.get("profiler", None):
            profiler = instantiate(config.profiler)

        logger = [
            TensorBoardLogger(".", version=None, name="", default_hp_metric=False)
        ]
        if config.trainer.get("stochastic_weight_avg", False):
            logging.critical(
                "CSVLogger is not compatible with logging with SWA, disabling csv logger"
            )
        else:
            logger.append(CSVLogger(".", version=None, name=""))

        callbacks = []
        if config.get("backend", None):
            backend = instantiate(config.backend)
            callbacks.append(backend)

        callbacks.extend(list(common_callbacks(config)))

        opt_monitor = config.get("monitor", ["val_error"])
        opt_callback = HydraOptCallback(monitor=opt_monitor)
        callbacks.append(opt_callback)

        checkpoint_callback = instantiate(config.checkpoint)
        callbacks.append(checkpoint_callback)

        # INIT PYTORCH-LIGHTNING
        lit_trainer = instantiate(
            config.trainer,
            profiler=profiler,
            callbacks=callbacks,
            logger=logger,
            _convert_="partial",
        )

        if config["auto_lr"]:
            # run lr finder (counts as one epoch)
            lr_finder = lit_trainer.lr_find(lit_module)

            # inspect results
            fig = lr_finder.plot()
            fig.savefig("./learning_rate.png")

            # recreate module with updated config
            suggested_lr = lr_finder.suggestion()
            config["lr"] = suggested_lr

        lit_trainer.tune(lit_module)

        logging.info("Starting training")
        # PL TRAIN
        lit_trainer.fit(lit_module)
        ckpt_path = "best"

        if not lit_trainer.fast_dev_run:
            reset_seed()
            lit_trainer.validate(ckpt_path=ckpt_path, verbose=False)

            # PL TEST
            reset_seed()
            lit_trainer.test(ckpt_path=ckpt_path, verbose=False)

            lit_module.save()
            if checkpoint_callback and checkpoint_callback.best_model_path:
                shutil.copy(checkpoint_callback.best_model_path, "best.ckpt")

            test_output.append(opt_callback.test_result())
            results.append(opt_callback.result())

    # Skip calculation of averaged metrics if test has not been run
    if len(test_output) > 0:
        test_sum = defaultdict(int)
        for output in test_output:
            for k, v in output.items():
                if v.numel() == 1:
                    test_sum[k] += v.item()
                else:
                    test_sum[k] += v

    rank_zero_info("Averaged Test Metrics:")

    for k, v in test_sum.items():
        rank_zero_info(k + " : " + str(v / len(test_output)))
    rank_zero_info("validation_error : " + str(np.sum(results) / len(results)))

    if len(results) == 1:
        return results[0]
    else:
        return results


def nas(config: DictConfig):
<<<<<<< HEAD
    logging.info("config:\n%s", OmegaConf.to_yaml(config))
=======
    print(OmegaConf.to_yaml(config))
>>>>>>> 8b953785
    nas_trainer = instantiate(config.nas, parent_config=config, _recursive_=False)
    nas_trainer.run()


@hydra.main(config_name="config", config_path="conf")
def main(config: DictConfig):
    log_execution_env_state()
    if config.get("dataset_creation", None) is not None:
        handleDataset(config)
    if config.get("nas", None) is not None:
        return nas(config)
    else:
        return train(config)


if __name__ == "__main__":
    main()<|MERGE_RESOLUTION|>--- conflicted
+++ resolved
@@ -164,11 +164,8 @@
 
 
 def nas(config: DictConfig):
-<<<<<<< HEAD
     logging.info("config:\n%s", OmegaConf.to_yaml(config))
-=======
-    print(OmegaConf.to_yaml(config))
->>>>>>> 8b953785
+
     nas_trainer = instantiate(config.nas, parent_config=config, _recursive_=False)
     nas_trainer.run()
 
