import logging

from abc import ABC, abstractmethod
from dataclasses import dataclass
import os
import shutil
from typing import Any, Dict
import omegaconf

import torch
import yaml

from pathlib import Path

from hydra.utils import instantiate
from joblib import Parallel, delayed

from omegaconf import OmegaConf
import numpy as np
from pytorch_lightning import LightningModule

from .aging_evolution import AgingEvolution
from pytorch_lightning.loggers.tensorboard import TensorBoardLogger
from pytorch_lightning.utilities.seed import seed_everything, reset_seed
from ..callbacks.optimization import HydraOptCallback
from ..callbacks.summaries import MacSummaryCallback
from ..utils import common_callbacks, clear_outputs, fullname

msglogger = logging.getLogger("nas")


@dataclass
class WorklistItem:
    parameters: Any
    results: Dict[str, float]


def run_training(num, config):
    if os.path.exists(str(num)):
        shutil.rmtree(str(num))

    os.makedirs(str(num), exist_ok=True)

    try:
        os.chdir(str(num))
        config = OmegaConf.create(config)
        logger = TensorBoardLogger(".")

        seed = config.get("seed", 1234)
        if isinstance(seed, list) or isinstance(seed, omegaconf.ListConfig):
            seed = seed[0]
        seed_everything(seed, workers=True)

        if config.trainer.gpus is not None:
            if isinstance(config.trainer.gpus, int):
                num_gpus = config.trainer.gpus
                gpu = num % num_gpus
            elif len(config.trainer.gpus) == 0:
                num_gpus = torch.cuda.device_count()
                gpu = num % num_gpus
            else:
                gpu = config.trainer.gpus[num % len(config.trainer.gpus)]

            if gpu >= torch.cuda.device_count():
                logger.warning(
                    "GPU %d is not available on this device using GPU %d instead",
                    gpu,
                    gpu % torch.cuda.device_count(),
                )
                gpu = gpu % torch.cuda.device_count()

            config.trainer.gpus = [gpu]

        callbacks = common_callbacks(config)
        opt_monitor = config.get("monitor", ["val_error"])
        opt_callback = HydraOptCallback(monitor=opt_monitor)
        callbacks.append(opt_callback)

        checkpoint_callback = instantiate(config.checkpoint)
        callbacks.append(checkpoint_callback)
        try:
            trainer = instantiate(config.trainer, callbacks=callbacks, logger=logger)
            model = instantiate(
                config.module,
                dataset=config.dataset,
                model=config.model,
                optimizer=config.optimizer,
                features=config.features,
                scheduler=config.get("scheduler", None),
                normalizer=config.get("normalizer", None),
                _recursive_=False,
            )
            trainer.fit(model)
            ckpt_path = "best"
            if trainer.fast_dev_run:
                logging.warning(
                    "Trainer is in fast dev run mode, switching off loading of best model for test"
                )
                ckpt_path = None

            reset_seed()
            trainer.validate(ckpt_path=ckpt_path, verbose=False)
        except Exception as e:
            msglogger.critical("Training failed with exception")
            msglogger.critical(str(e))
            res = {}
            for monitor in opt_monitor:
                res[monitor] = float("inf")

    finally:
        os.chdir("..")

    return opt_callback.result(dict=True)


class NASTrainerBase(ABC):
    def __init__(
        self,
        budget=2000,
        parent_config=None,
        parametrization=None,
        bounds=None,
        n_jobs=5,
    ):
        self.config = parent_config
        self.budget = budget
        self.parametrization = parametrization
        self.bounds = bounds
        self.n_jobs = n_jobs

    @abstractmethod
    def run(self, model):
        pass


class RandomNASTrainer(NASTrainerBase):
    def __init__(self, budget=2000, *args, **kwargs):
        super().__init__(*args, budget=budget, **kwargs)

    def fit(self, module: LightningModule):
        # Presample Population

        # Sample Population

        pass


class AgingEvolutionNASTrainer(NASTrainerBase):
    def __init__(
        self,
        population_size=100,
        budget=2000,
        parametrization=None,
        bounds=None,
        parent_config=None,
        presample=True,
        n_jobs=10,
        predictor=None,
        seed=1234,
    ):
        super().__init__(
            budget=budget,
            bounds=bounds,
            parametrization=parametrization,
            parent_config=parent_config,
            n_jobs=n_jobs,
        )
        self.population_size = population_size

        self.random_state = np.random.RandomState(seed=seed)
        self.optimizer = AgingEvolution(
            parametrization=parametrization,
            bounds=bounds,
            random_state=self.random_state,
        )

        self.predictor = None
        if predictor is not None:
            self.predictor = instantiate(predictor, _recursive_=False)

        self.worklist = []
        self.presample = presample

    def _sample(self):
        parameters = self.optimizer.next_parameters()
        config = OmegaConf.merge(self.config, parameters.flatten())

<<<<<<< HEAD
        if self.predictor:
            predicted_metrics = self.predictor.predict(config)

            satisfied_bounds = []
            for k, v in predicted_metrics.items():
=======
        if "backend" in config:
            estimator = instantiate(config.backend, _recursive_=False)
        else:
            estimator = MacSummaryCallback()

        try:
            model = instantiate(
                config.module,
                dataset=config.dataset,
                model=config.model,
                optimizer=config.optimizer,
                features=config.features,
                scheduler=config.get("scheduler", None),
                normalizer=config.get("normalizer", None),
                _recursive_=False,
            )
            model.setup("train")
        except AssertionError as e:
            msglogger.critical("Instantion failed. Probably #input/output channels are not divisable by #groups!")
            msglogger.critical(str(e))
        else:
            estimated_metrics = estimator.estimate(model)

            satisfied_bounds = []
            for k, v in estimated_metrics.items():
>>>>>>> 770fe1d4
                if k in self.bounds:
                    distance = v / self.bounds[k]
                    msglogger.info(f"{k}: {float(v):.8f} ({float(distance):.2f})")
                    satisfied_bounds.append(distance <= 1.2)

<<<<<<< HEAD
            worklist_item = WorklistItem(parameters, predicted_metrics)

            if all(satisfied_bounds):
                self.worklist.append(worklist_item)
        else:
            worklist_item = WorklistItem(parameters, {})
            self.worklist.append(worklist_item)
=======
            worklist_item = WorklistItem(parameters, estimated_metrics)

            if self.presample:
                if all(satisfied_bounds):
                    self.worklist.append(worklist_item)
            else:
                self.worklist.append(worklist_item)
>>>>>>> 770fe1d4

    def run(self):
        with Parallel(n_jobs=self.n_jobs) as executor:
            while len(self.optimizer.history) < self.budget:
                self.worklist = []
                # Mutate current population
                while len(self.worklist) < self.n_jobs:
                    self._sample()

                # validate population
                configs = [
                    OmegaConf.merge(self.config, item.parameters.flatten())
                    for item in self.worklist
                ]

                results = executor(
                    [
                        delayed(run_training)(
                            num, OmegaConf.to_container(config, resolve=True)
                        )
                        for num, config in enumerate(configs)
                    ]
                )

                for num, (config, result) in enumerate(zip(configs, results)):
                    nas_result_path = Path("results")
                    if not nas_result_path.exists():
                        nas_result_path.mkdir(parents=True, exist_ok=True)
                    config_file_name = f"config_{len(self.optimizer.history)+num}.yaml"
                    config_path = nas_result_path / config_file_name
                    with config_path.open("w") as config_file:
                        config_file.write(OmegaConf.to_yaml(config))

                    result_path = nas_result_path / "results.yaml"
                    result_history = []
                    if result_path.exists():
                        with result_path.open("r") as result_file:
                            result_history = yaml.safe_load(result_file)
                        if not isinstance(result_history, list):
                            result_history = []

                    result_history.append(
                        {"config": str(config_file_name), "metrics": result}
                    )

                    with result_path.open("w") as result_file:
                        yaml.safe_dump(result_history, result_file)

                for result, item in zip(results, self.worklist):
                    parameters = item.parameters
                    metrics = {**item.results, **result}
                    for k, v in metrics.items():
                        metrics[k] = float(v)

                    self.optimizer.tell_result(parameters, metrics)


class OFANasTrainer(NASTrainerBase):
    def __init__(
        self,
        parent_config=None,
        epochs_warmup=10,
        epochs_kernel_step=10,
        epochs_depth_step=10,
        epochs_width_step=10,
        epochs_dilation_step=10,
        elastic_kernels_allowed=False,
        elastic_depth_allowed=False,
        elastic_width_allowed=False,
        elastic_dilation_allowed=False,
        evaluate=True,
        random_evaluate=True,
        random_eval_number=100,
        # epochs_warmup_after_width=5,
        # epochs_kernel_after_width=5,
        # epochs_depth_after_width=5,
        *args,
        **kwargs,
    ):
        super().__init__(*args, parent_config=parent_config, **kwargs)
        # currently no backend config for OFA
        self.epochs_warmup = epochs_warmup
        self.epochs_kernel_step = epochs_kernel_step
        self.epochs_depth_step = epochs_depth_step
        self.epochs_width_step = epochs_width_step
        self.epochs_dilation_step = epochs_dilation_step
        self.elastic_kernels_allowed = elastic_kernels_allowed
        self.elastic_depth_allowed = elastic_depth_allowed
        self.elastic_width_allowed = elastic_width_allowed
        self.elastic_dilation_allowed = elastic_dilation_allowed
        self.evaluate = evaluate
        self.random_evaluate = random_evaluate
        self.random_eval_number = random_eval_number

    def run(self):
        os.makedirs("ofa_nas_dir", exist_ok=True)
        os.chdir("ofa_nas_dir")
        config = OmegaConf.create(self.config)
        # logger = TensorBoardLogger(".")

        seed = config.get("seed", 1234)
        if isinstance(seed, list) or isinstance(seed, omegaconf.ListConfig):
            seed = seed[0]
        seed_everything(seed, workers=True)

        if not torch.cuda.is_available():
            config.trainer.gpus = None

        callbacks = common_callbacks(config)
        opt_monitor = config.get("monitor", ["val_error"])
        opt_callback = HydraOptCallback(monitor=opt_monitor)
        callbacks.append(opt_callback)
        checkpoint_callback = instantiate(config.checkpoint)
        callbacks.append(checkpoint_callback)
        self.config = config
        # trainer will be initialized by rebuild_trainer
        self.trainer = None
        model = instantiate(
            config.module,
            dataset=config.dataset,
            model=config.model,
            optimizer=config.optimizer,
            features=config.features,
            scheduler=config.get("scheduler", None),
            normalizer=config.get("normalizer", None),
            _recursive_=False,
        )
        model.setup("fit")
        ofa_model = model.model
        self.kernel_step_count = ofa_model.ofa_steps_kernel
        self.depth_step_count = ofa_model.ofa_steps_depth
        self.width_step_count = ofa_model.ofa_steps_width
        self.dilation_step_count = ofa_model.ofa_steps_dilation
        ofa_model.elastic_kernels_allowed = self.elastic_kernels_allowed
        ofa_model.elastic_depth_allowed = self.elastic_depth_allowed
        ofa_model.elastic_width_allowed = self.elastic_width_allowed
        ofa_model.elastic_dilation_allowed = self.elastic_dilation_allowed

        logging.info("Kernel Steps: %d", self.kernel_step_count)
        logging.info("Depth Steps: %d", self.depth_step_count)
        logging.info("Width Steps: %d", self.width_step_count)

        self.submodel_metrics_csv = ""
        self.random_metrics_csv = ""

        if self.elastic_width_allowed:
            self.submodel_metrics_csv += "width, "
            self.random_metrics_csv += "width_steps, "

        if self.elastic_kernels_allowed:
            self.submodel_metrics_csv += "kernel, "
            self.random_metrics_csv += "kernel_steps, "

        if self.elastic_dilation_allowed:
            self.submodel_metrics_csv += "dilation, "
            self.random_metrics_csv += "dilation_steps, "

        if self.elastic_depth_allowed:
            self.submodel_metrics_csv += "depth, "
            self.random_metrics_csv += "depth, "

        if (
            self.elastic_width_allowed
            | self.elastic_kernels_allowed
            | self.elastic_dilation_allowed
            | self.elastic_depth_allowed
        ):
            self.submodel_metrics_csv += (
                "acc, total_macs, total_weights, torch_params\n"
            )
            self.random_metrics_csv += "acc, total_macs, total_weights, torch_params\n"

        # self.random_metrics_csv = "width_steps, depth, kernel_steps, acc, total_macs, total_weights, torch_params\n"

        logging.info("Once for all Model:\n %s", str(ofa_model))

        self.warmup(model, ofa_model)

        self.train_elastic_kernel(model, ofa_model)
        self.train_elastic_dilation(model, ofa_model)
        self.train_elastic_depth(model, ofa_model)
        self.train_elastic_width(model, ofa_model)

        if self.evaluate:
            self.eval_model(model, ofa_model)

            if self.random_evaluate:
                # save random metrics
                print(self.random_metrics_csv)
                with open("OFA_random_sample_metrics.csv", "w") as f:
                    f.write(self.random_metrics_csv)
            # save self.submodel_metrics_csv
            print(self.submodel_metrics_csv)
            with open("OFA_elastic_metrics.csv", "w") as f:
                f.write(self.submodel_metrics_csv)

    def warmup(self, model, ofa_model):
        # warm-up.
        self.rebuild_trainer("warmup", self.epochs_warmup)
        self.trainer.fit(model)
        ckpt_path = "best"
        self.trainer.validate(ckpt_path=ckpt_path, verbose=True)
        ofa_model.on_warmup_end()
        ofa_model.reset_validation_model()
        logging.info("OFA completed warm-up.")

    def train_elastic_width(self, model, ofa_model):
        if self.elastic_width_allowed:
            # train elastic width
            # first, run channel priority computation
            ofa_model.progressive_shrinking_compute_channel_priorities()

            # self.eval_model(model, ofa_model, 0)

            for current_width_step in range(self.width_step_count):
                if current_width_step == 0:
                    # the very first width step (step 0) was already processed before this loop was entered.
                    continue

                # add a width step
                ofa_model.progressive_shrinking_add_width()
                self.rebuild_trainer(
                    f"width_{current_width_step}", self.epochs_width_step
                )
                self.trainer.fit(model)
            logging.info("OFA completed width steps.")

    def train_elastic_depth(self, model, ofa_model):
        if self.elastic_depth_allowed:
            # train elastic depth
            for current_depth_step in range(self.depth_step_count):
                if current_depth_step == 0:
                    # step 0 is the full model, and was processed during warm-up
                    continue
                # add a depth reduction step
                ofa_model.progressive_shrinking_add_depth()
                self.rebuild_trainer(
                    f"depth_{current_depth_step}", self.epochs_depth_step
                )
                self.trainer.fit(model)
            logging.info("OFA completed depth steps.")

    def train_elastic_kernel(self, model, ofa_model):
        if self.elastic_kernels_allowed == True:
            # train elastic kernels
            for current_kernel_step in range(self.kernel_step_count):
                if current_kernel_step == 0:
                    # step 0 is the full model, and was processed during warm-up
                    continue
                # add a kernel step
                ofa_model.progressive_shrinking_add_kernel()
                self.rebuild_trainer(
                    f"kernel_{current_kernel_step}", self.epochs_kernel_step
                )
                self.trainer.fit(model)
            logging.info("OFA completed kernel matrices.")

    def train_elastic_dilation(self, model, ofa_model):
        if self.elastic_dilation_allowed == True:
            # train elastic kernels
            for current_dilation_step in range(self.dilation_step_count):
                if current_dilation_step == 0:
                    # step 0 is the full model, and was processed during warm-up
                    continue
                # add a kernel step
                ofa_model.progressive_shrinking_add_dilation()
                self.rebuild_trainer(
                    f"kernel_{current_dilation_step}", self.epochs_dilation_step
                )
                self.trainer.fit(model)
            logging.info("OFA completed dilation matrices.")

    def eval_elastic_width(
        self,
        method_stack,
        method_index,
        lightning_model,
        model,
        trainer_path,
        loginfo_output,
        metrics_output,
        metrics_csv,
    ):
        model.reset_all_widths()
        method = method_stack[method_index]

        for current_width_step in range(self.width_step_count):
            if current_width_step > 0:
                # iteration 0 is the full model with no stepping
                model.step_down_all_channels()

            trainer_path_tmp = trainer_path + f"W {current_width_step}, "
            loginfo_output_tmp = loginfo_output + f"Width {current_width_step}, "
            metrics_output_tmp = metrics_output + f"{current_width_step}, "

            metrics_csv = method(
                method_stack,
                method_index + 1,
                lightning_model,
                model,
                trainer_path_tmp,
                loginfo_output_tmp,
                metrics_output_tmp,
                metrics_csv,
            )

        return metrics_csv

    def eval_elastic_kernel(
        self,
        method_stack,
        method_index,
        lightning_model,
        model,
        trainer_path,
        loginfo_output,
        metrics_output,
        metrics_csv,
    ):
        model.reset_all_kernel_sizes()
        method = method_stack[method_index]

        for current_kernel_step in range(self.kernel_step_count):
            if current_kernel_step > 0:
                # iteration 0 is the full model with no stepping
                model.step_down_all_kernels()

            trainer_path_tmp = trainer_path + f"K {current_kernel_step}, "
            loginfo_output_tmp = loginfo_output + f"Kernel {current_kernel_step}, "
            metrics_output_tmp = metrics_output + f"{current_kernel_step}, "

            metrics_csv = method(
                method_stack,
                method_index + 1,
                lightning_model,
                model,
                trainer_path_tmp,
                loginfo_output_tmp,
                metrics_output_tmp,
                metrics_csv,
            )

        return metrics_csv

    def eval_elastic_dilation(
        self,
        method_stack,
        method_index,
        lightning_model,
        model,
        trainer_path,
        loginfo_output,
        metrics_output,
        metrics_csv,
    ):
        model.reset_all_dilation_sizes()
        method = method_stack[method_index]

        for current_dilation_step in range(self.dilation_step_count):
            if current_dilation_step > 0:
                # iteration 0 is the full model with no stepping
                model.step_down_all_dilations()

            trainer_path_tmp = trainer_path + f"K {current_dilation_step}, "
            loginfo_output_tmp = loginfo_output + f"Dilation {current_dilation_step}, "
            metrics_output_tmp = metrics_output + f"{current_dilation_step}, "

            metrics_csv = method(
                method_stack,
                method_index + 1,
                lightning_model,
                model,
                trainer_path_tmp,
                loginfo_output_tmp,
                metrics_output_tmp,
                metrics_csv,
            )

        return metrics_csv

    def eval_elatic_depth(
        self,
        method_stack,
        method_index,
        lightning_model,
        model,
        trainer_path,
        loginfo_output,
        metrics_output,
        metrics_csv,
    ):
        model.reset_active_depth()
        method = method_stack[method_index]

        for current_depth_step in range(self.depth_step_count):
            if current_depth_step > 0:
                # iteration 0 is the full model with no stepping
                model.active_depth -= 1

            trainer_path_tmp = trainer_path + f"D {current_depth_step}, "
            loginfo_output_tmp = loginfo_output + f"Depth {current_depth_step}, "
            metrics_output_tmp = metrics_output + f"{current_depth_step}, "

            metrics_csv = method(
                method_stack,
                method_index + 1,
                lightning_model,
                model,
                trainer_path_tmp,
                loginfo_output_tmp,
                metrics_output_tmp,
                metrics_csv,
            )

        return metrics_csv

    def eval_single_model(
        self,
        method_stack,
        method_index,
        lightning_model,
        model,
        trainer_path,
        loginfo_output,
        metrics_output,
        metrics_csv,
    ):
        self.rebuild_trainer(trainer_path)
        logging.info(loginfo_output)
        model.reset_validation_model()
        validation_results = self.trainer.validate(
            lightning_model, ckpt_path=None, verbose=True
        )
        model.reset_validation_model()

        metrics_csv += metrics_output
        results = validation_results[0]
        torch_params = model.get_validation_model_weight_count()
        metrics_csv += f"{results['val_accuracy']}, {results['total_macs']}, {results['total_weights']}, {torch_params}"
        metrics_csv += "\n"
        return metrics_csv

    # cycle through submodels, test them, store results (under a given width step)
    def eval_model(self, lightning_model, model):
        # disable sampling in forward during evaluation.
        model.eval_mode = True
        # reset_seed()  # run_training does this (?)
        # reset target values to step through

        eval_methods = list()

        if self.elastic_width_allowed:
            eval_methods.append(self.eval_elastic_width)

        if self.elastic_kernels_allowed:
            eval_methods.append(self.eval_elastic_kernel)

        if self.elastic_dilation_allowed:
            eval_methods.append(self.eval_elastic_dilation)

        if self.elastic_depth_allowed:
            eval_methods.append(self.eval_elatic_depth)

        if len(eval_methods) > 0:
            eval_methods.append(self.eval_single_model)
            self.submodel_metrics_csv = eval_methods[0](
                eval_methods,
                1,
                lightning_model,
                model,
                "Eval ",
                "OFA validating ",
                "",
                self.submodel_metrics_csv,
            )

        if self.random_evaluate:
            self.eval_random_combination(lightning_model, model)

        model.eval_mode = False

    def eval_random_combination(self, lightning_model, model):
        # sample a few random combinations
        model.reset_validation_model()
        random_eval_number = self.random_eval_number
        prev_max_kernel = model.sampling_max_kernel_step
        prev_max_depth = model.sampling_max_depth_step
        prev_max_width = model.sampling_max_width_step
        prev_max_dilation = model.sampling_max_dilation_step
        model.sampling_max_kernel_step = model.ofa_steps_kernel - 1
        model.sampling_max_dilation_step = model.ofa_steps_dilation - 1
        model.sampling_max_depth_step = model.ofa_steps_depth - 1
        model.sampling_max_width_step = model.ofa_steps_width - 1
        for i in range(random_eval_number):
            random_state = model.sample_subnetwork()

            loginfo_output = f"OFA validating random sample:\n{random_state}"
            trainer_path = f"Eval random sample: "
            metrics_output = ""

            if self.elastic_width_allowed:
                selected_widths = random_state["width_steps"]
                selected_widths_string = str(selected_widths).replace(",", ";")
                metrics_output += f"{selected_widths_string}, "
                trainer_path += f"Ws {selected_widths}, "

            if self.elastic_kernels_allowed:
                selected_kernels = random_state["kernel_steps"]
                selected_kernels_string = str(selected_kernels).replace(",", ";")
                metrics_output += f" {selected_kernels_string}, "
                trainer_path += f"Ks {selected_kernels}, "

            if self.elastic_dilation_allowed:
                selected_dilations = random_state["dilation_steps"]
                selected_dilations_string = str(selected_dilations).replace(",", ";")
                metrics_output += f" {selected_dilations_string}, "
                trainer_path += f"Dils {selected_dilations}, "

            if self.elastic_depth_allowed:
                selected_depth = random_state["depth_step"]
                trainer_path += f"D {selected_depth}, "
                metrics_output += f"{selected_depth}, "

            self.random_metrics_csv = self.eval_single_model(
                None,
                None,
                lightning_model,
                model,
                trainer_path,
                loginfo_output,
                metrics_output,
                self.random_metrics_csv,
            )

        # revert to normal operation after eval.
        model.sampling_max_kernel_step = prev_max_kernel
        model.sampling_max_dilation_step = prev_max_dilation
        model.sampling_max_depth_step = prev_max_depth
        model.sampling_max_width_step = prev_max_width

    def rebuild_trainer(self, step_name: str, epochs: int = 1):
        logger = TensorBoardLogger(".", version=step_name)
        callbacks = common_callbacks(self.config)
        self.trainer = instantiate(
            self.config.trainer, callbacks=callbacks, logger=logger, max_epochs=epochs
        )<|MERGE_RESOLUTION|>--- conflicted
+++ resolved
@@ -1,30 +1,26 @@
 import logging
-
+import os
+import shutil
 from abc import ABC, abstractmethod
 from dataclasses import dataclass
-import os
-import shutil
+from pathlib import Path
 from typing import Any, Dict
+
+import numpy as np
 import omegaconf
-
 import torch
 import yaml
-
-from pathlib import Path
-
 from hydra.utils import instantiate
 from joblib import Parallel, delayed
-
 from omegaconf import OmegaConf
-import numpy as np
 from pytorch_lightning import LightningModule
-
-from .aging_evolution import AgingEvolution
 from pytorch_lightning.loggers.tensorboard import TensorBoardLogger
-from pytorch_lightning.utilities.seed import seed_everything, reset_seed
+from pytorch_lightning.utilities.seed import reset_seed, seed_everything
+
 from ..callbacks.optimization import HydraOptCallback
 from ..callbacks.summaries import MacSummaryCallback
-from ..utils import common_callbacks, clear_outputs, fullname
+from ..utils import clear_outputs, common_callbacks, fullname
+from .aging_evolution import AgingEvolution
 
 msglogger = logging.getLogger("nas")
 
@@ -185,18 +181,6 @@
         parameters = self.optimizer.next_parameters()
         config = OmegaConf.merge(self.config, parameters.flatten())
 
-<<<<<<< HEAD
-        if self.predictor:
-            predicted_metrics = self.predictor.predict(config)
-
-            satisfied_bounds = []
-            for k, v in predicted_metrics.items():
-=======
-        if "backend" in config:
-            estimator = instantiate(config.backend, _recursive_=False)
-        else:
-            estimator = MacSummaryCallback()
-
         try:
             model = instantiate(
                 config.module,
@@ -209,29 +193,22 @@
                 _recursive_=False,
             )
             model.setup("train")
+
         except AssertionError as e:
-            msglogger.critical("Instantion failed. Probably #input/output channels are not divisable by #groups!")
+            msglogger.critical(
+                "Instantiation failed. Probably #input/output channels are not divisable by #groups!"
+            )
             msglogger.critical(str(e))
         else:
-            estimated_metrics = estimator.estimate(model)
+            estimated_metrics = self.predictor.predict(model)
 
             satisfied_bounds = []
             for k, v in estimated_metrics.items():
->>>>>>> 770fe1d4
                 if k in self.bounds:
                     distance = v / self.bounds[k]
                     msglogger.info(f"{k}: {float(v):.8f} ({float(distance):.2f})")
                     satisfied_bounds.append(distance <= 1.2)
 
-<<<<<<< HEAD
-            worklist_item = WorklistItem(parameters, predicted_metrics)
-
-            if all(satisfied_bounds):
-                self.worklist.append(worklist_item)
-        else:
-            worklist_item = WorklistItem(parameters, {})
-            self.worklist.append(worklist_item)
-=======
             worklist_item = WorklistItem(parameters, estimated_metrics)
 
             if self.presample:
@@ -239,7 +216,6 @@
                     self.worklist.append(worklist_item)
             else:
                 self.worklist.append(worklist_item)
->>>>>>> 770fe1d4
 
     def run(self):
         with Parallel(n_jobs=self.n_jobs) as executor:
