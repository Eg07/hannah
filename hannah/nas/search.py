--- conflicted
+++ resolved
@@ -9,12 +9,8 @@
 import numpy as np
 import omegaconf
 import torch
-<<<<<<< HEAD
 import torch.package as package
 import yaml
-=======
-from hannah_optimizer.aging_evolution import AgingEvolution
->>>>>>> 6faedb9b
 from hydra.utils import instantiate
 from joblib import Parallel, delayed
 from omegaconf import OmegaConf
@@ -155,11 +151,8 @@
         parent_config=None,
         presample=True,
         n_jobs=10,
-<<<<<<< HEAD
         predictor=None,
         seed=1234,
-=======
->>>>>>> 6faedb9b
     ):
         super().__init__(
             budget=budget,
@@ -203,29 +196,11 @@
 
         except AssertionError as e:
             msglogger.critical(
-                "Instantion failed. Probably #input/output channels are not divisable by #groups!"
+                "Instantiation failed. Probably #input/output channels are not divisible by #groups!"
             )
             msglogger.critical(str(e))
         else:
-<<<<<<< HEAD
-            try:
-                estimated_metrics = self.estimator.estimate(model)
-
-                satisfied_bounds = []
-                for k, v in estimated_metrics.items():
-                    if k in self.bounds:
-                        distance = v / self.bounds[k]
-                        msglogger.info(f"{k}: {float(v):.8f} ({float(distance):.2f})")
-                        satisfied_bounds.append(distance <= 1.2)
-
-                worklist_item = WorklistItem(parameters, estimated_metrics)
-
-                if self.presample:
-                    if all(satisfied_bounds):
-                        self.worklist.append(worklist_item)
-                else:
-=======
-            estimated_metrics = estimator.estimate(model)
+            estimated_metrics = self.predictor.estimate(model)
 
             satisfied_bounds = []
             for k, v in estimated_metrics.items():
@@ -238,7 +213,6 @@
 
             if self.presample:
                 if all(satisfied_bounds):
->>>>>>> 6faedb9b
                     self.worklist.append(worklist_item)
             else:
                 self.worklist.append(worklist_item)
@@ -716,7 +690,7 @@
 
         return metrics_csv
 
-    def eval_elatic_depth(
+    def eval_elastic_depth(
         self,
         method_stack,
         method_index,
@@ -816,7 +790,7 @@
 
     def eval_model(self, lightning_model, model):
         """
-        First the method stack for the evaluation ist build and then it is accoding to this evaluated
+        First the method stack for the evaluation ist build and then it is according to this evaluated
 
         :param lightning_model: the lightning model
         :param model: the model to be evaluated
@@ -836,7 +810,7 @@
             eval_methods.append(self.eval_elastic_dilation)
 
         if self.elastic_depth_allowed:
-            eval_methods.append(self.eval_elatic_depth)
+            eval_methods.append(self.eval_elastic_depth)
 
         if len(eval_methods) > 0:
             eval_methods.append(self.eval_single_model)
