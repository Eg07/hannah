--- conflicted
+++ resolved
@@ -12,7 +12,6 @@
 import pandas as pd
 import torch
 import yaml
-from hannah_optimizer.aging_evolution import AgingEvolution
 from hydra.utils import instantiate
 from joblib import Parallel, delayed
 from omegaconf import OmegaConf
@@ -120,8 +119,6 @@
             msglogger.critical("Training failed with exception")
             msglogger.critical(str(e))
 
-<<<<<<< HEAD
-=======
             return None
 
         result_metrics = opt_callback.result(dict=True)
@@ -144,7 +141,6 @@
             duration,
         )
 
->>>>>>> c1b4046f
     finally:
         os.chdir("..")
     return result
@@ -182,10 +178,7 @@
         parent_config=None,
         presample=True,
         n_jobs=10,
-<<<<<<< HEAD
         predictor=None,
-=======
->>>>>>> c1b4046f
         seed=1234,
     ):
         super().__init__(
@@ -230,32 +223,12 @@
 
         except AssertionError as e:
             msglogger.critical(
-<<<<<<< HEAD
-                "Instantiation failed. Probably #input/output channels are not divisable by #groups!"
-                "Instantion failed. Probably #input/output channels are not divisable by #groups!"
-            )
-            msglogger.critical(str(e))
-        else:
-            estimated_metrics = self.predictor.predict(model)
-
-            satisfied_bounds = []
-            for k, v in estimated_metrics.items():
-                if k in self.bounds:
-                    distance = v / self.bounds[k]
-                    msglogger.info(f"{k}: {float(v):.8f} ({float(distance):.2f})")
-                    satisfied_bounds.append(distance <= 1.2)
-
-            worklist_item = WorklistItem(parameters, estimated_metrics)
-
-            if self.presample:
-                if all(satisfied_bounds):
-=======
                 "Instantiation failed. Probably #input/output channels are not divisible by #groups!"
             )
             msglogger.critical(str(e))
         else:
             try:
-                estimated_metrics = estimator.estimate(model)
+                estimated_metrics = self.estimator.estimate(model)
 
                 satisfied_bounds = []
                 for k, v in estimated_metrics.items():
@@ -270,7 +243,6 @@
                     if all(satisfied_bounds):
                         self.worklist.append(worklist_item)
                 else:
->>>>>>> c1b4046f
                     self.worklist.append(worklist_item)
             except Exception as e:
                 msglogger.critical("Could not estimate metrics (Reason: %s)", str(e))
