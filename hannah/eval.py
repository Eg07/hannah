--- conflicted
+++ resolved
@@ -2,10 +2,7 @@
 from pathlib import Path
 from typing import Any, Optional, Type
 
-<<<<<<< HEAD
 import tabulate
-=======
->>>>>>> 78507cae
 import torch
 from hydra.utils import instantiate, to_absolute_path
 from omegaconf import DictConfig
