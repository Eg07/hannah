import logging
<<<<<<< HEAD
from collections import defaultdict
from typing import Iterable, Mapping, Union
=======
from typing import Any, Iterable, Mapping, Union
>>>>>>> 1ee9f184

import pandas as pd
from pytorch_lightning.callbacks import Callback
from torch import Tensor

logger = logging.getLogger(__name__)

monitor_type = Union[Iterable[Mapping[str, Any]], Mapping[str, Any], Iterable[str], str]


class HydraOptCallback(Callback):
    def __init__(self, monitor: monitor_type = ["val_loss"]):
        self.values = {}
        self.val_values = {}
        self.test_values = {}
        self.monitor: List[str] = []
        self.directions: List[int] = []

        self._curves = defaultdict(list)

        self._extract_monitor(monitor)

        logger.info("Monitoring the following values for optimization")
        for m, d in zip(self.monitor, self.directions):
            logger.info(
                "  - %s direction: %s(%d)", m, "maximize" if d < 0 else "minimize", d
            )

    def _extract_monitor(self, monitor):
        if isinstance(monitor, Mapping):
            self._add_monitor_mapping(monitor)
        elif isinstance(monitor, Iterable):
            for m in monitor:
                if isinstance(m, Mapping):
                    self._add_monitor_mapping(m)
                else:
                    self.monitor.append(m)
                    self.directions.append(1)
        elif isinstance(monitor, str):
            self.monitor.append(monitor)
            self.directions.append(1)

    def _add_monitor_mapping(self, monitor):
        self.monitor.append(monitor["metric"])
        if "direction" in monitor:
            direction = monitor["direction"]
            if direction in ["maximize", "maximise"]:
                direction = -1.0
            elif direction in ["minimise", "minimize"]:
                direction = 1.0
            self.directions.append(float(direction))
        else:
            self.directions.append(-1.0)

    def on_test_end(self, trainer, pl_module):
        callback_metrics = trainer.callback_metrics

        for k, v in callback_metrics.items():
            if k.startswith("test"):
<<<<<<< HEAD
                try:
                    self.test_values[k] = float(v)
                except:
                    pass
=======
                value = v
                if isinstance(v, Tensor):
                    if v.numel() == 1:
                        value = v.item()
                    else:
                        continue
                value = float(value)
                self.test_values[k] = value

        for monitor, direction in zip(self.monitor, self.directions):
            if monitor in callback_metrics:
                self.values[monitor] = callback_metrics[monitor] * direction
>>>>>>> 1ee9f184

    def on_validation_end(self, trainer, pl_module):
        if trainer and trainer.sanity_checking:
            return

        callback_metrics = trainer.callback_metrics

        for k, v in callback_metrics.items():
            if k.startswith("val"):
                self.val_values[k] = v

        for monitor, direction in zip(self.monitor, self.directions):
            if monitor in callback_metrics:
                try:
                    monitor_val = float(callback_metrics[monitor])
                    directed_monitor_val = monitor_val * direction
                    if (
                        monitor not in self.values
                        or directed_monitor_val < self.values[monitor]
                    ):
                        self.values[monitor] = directed_monitor_val
                    self._curves[monitor].append(monitor_val)
                except:
                    pass

    def test_result(self):
        return self.test_values

    def val_result(self):
        return self.val_values

    def result(self, dict=False):
        return_values = {}
        for key, value in self.values.items():
            if isinstance(value, Tensor):
                value = float(value.cpu())
            else:
                value = float(value)

            return_values[key] = value

        if len(return_values) == 1 and dict is False:
            return list(return_values.values())[0]

        return return_values

    def result_curve(self) -> pd.DataFrame:
        return pd.DataFrame.from_dict(self._curves)<|MERGE_RESOLUTION|>--- conflicted
+++ resolved
@@ -1,10 +1,6 @@
 import logging
-<<<<<<< HEAD
 from collections import defaultdict
-from typing import Iterable, Mapping, Union
-=======
 from typing import Any, Iterable, Mapping, Union
->>>>>>> 1ee9f184
 
 import pandas as pd
 from pytorch_lightning.callbacks import Callback
@@ -64,12 +60,6 @@
 
         for k, v in callback_metrics.items():
             if k.startswith("test"):
-<<<<<<< HEAD
-                try:
-                    self.test_values[k] = float(v)
-                except:
-                    pass
-=======
                 value = v
                 if isinstance(v, Tensor):
                     if v.numel() == 1:
@@ -82,7 +72,6 @@
         for monitor, direction in zip(self.monitor, self.directions):
             if monitor in callback_metrics:
                 self.values[monitor] = callback_metrics[monitor] * direction
->>>>>>> 1ee9f184
 
     def on_validation_end(self, trainer, pl_module):
         if trainer and trainer.sanity_checking:
