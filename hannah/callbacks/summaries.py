--- conflicted
+++ resolved
@@ -10,31 +10,14 @@
 from ..models.factory import qat
 from ..models.ofa import OFAModel
 from ..models.ofa.submodules.elastickernelconv import ConvBn1d, ConvBnReLu1d, ConvRelu1d
-from ..models.ofa.submodules.elasticwidthmodules import ElasticWidthLinear
-from ..models.ofa.type_utils import elastic_conv_type
-from ..models.sinc import SincNet
-<<<<<<< HEAD
-from ..models.factory import qat
-
-from ..models.ofa.submodules.elastickernelconv import (
-    ConvBnReLu1d,
-    ConvBn1d,
-    ConvRelu1d,
-)
-
 from ..models.ofa.submodules.elasticwidthmodules import (
     ElasticWidthLinear,
     ElasticQuantWidthLinear,
 )
 
-import torchvision
-
-from pytorch_lightning.callbacks import Callback
-from tabulate import tabulate
-
-=======
+from ..models.ofa.type_utils import elastic_conv_type
+from ..models.sinc import SincNet
 from ..torch_extensions.nn import SNNActivationLayer, SNNLayers
->>>>>>> 81d63fac
 
 msglogger = logging.getLogger(__name__)
 
