--- conflicted
+++ resolved
@@ -331,8 +331,7 @@
 
         logging.info("Ultratrail metrics")
         for k, v in res.items():
-<<<<<<< HEAD
-            pl_module.log(k, v)
+            pl_module.log(k, float(v))
             logging.info("%s: %s", str(k), str(v))
 
 
@@ -550,8 +549,4 @@
         out = torch.stack(results).squeeze(1)
         self.torch_model.to(device)
 
-        return out
-=======
-            pl_module.log(k, float(v))
-            logging.info("%s: %s", str(k), str(v))
->>>>>>> 6a51d5fe
+        return out