--- conflicted
+++ resolved
@@ -1,9 +1,5 @@
-<<<<<<< HEAD
+import json
 import logging
-import os
-=======
->>>>>>> 4a5230c6
-import json
 import os
 
 import torch.nn as nn
