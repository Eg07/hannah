import importlib
import logging
import os
import pathlib
import platform
import random
import shutil
import sys
import time
from contextlib import _GeneratorContextManager, contextmanager
from pathlib import Path
from typing import Any, Callable, Iterator, List, Type, TypeVar

import numpy as np
import nvsmi
import pytorch_lightning
import torch
import torch.nn as nn
from git import InvalidGitRepositoryError, Repo
from omegaconf import DictConfig
from pl_bolts.callbacks import ModuleDataMonitor, PrintTableMetricsCallback
from pytorch_lightning.callbacks import (
    Callback,
    DeviceStatsMonitor,
    LearningRateMonitor,
)
from pytorch_lightning.loggers import CSVLogger, TensorBoardLogger
from pytorch_lightning.utilities.distributed import rank_zero_only
from torchvision.datasets.utils import (
    download_and_extract_archive,
    extract_archive,
    list_dir,
    list_files,
)

import hydra

from .callbacks.clustering import kMeans
from .callbacks.optimization import HydraOptCallback
from .callbacks.pruning import PruningAmountScheduler
from .callbacks.summaries import MacSummaryCallback
from .callbacks.svd_compress import SVD

try:
    import lsb_release  # pytype: disable=import-error

    HAVE_LSB: bool = True
except ImportError:
    HAVE_LSB: bool = False

msglogger = logging.getLogger(__name__)


logger = logging.getLogger(__name__)


def log_execution_env_state() -> None:
    """Log information about the execution environment.
    File 'config_path' will be copied to directory 'logdir'. A common use-case
    is passing the path to a (compression) schedule YAML file. Storing a copy
    of the schedule file, with the experiment logs, is useful in order to
    reproduce experiments.
    Args:
        config_path: path to config file, used only when logdir is set
        logdir: log directory
        git_root: the path to the .git root directory
    """

    logger.info("Environment info:")

    def log_git_state(gitroot):
        """Log the state of the git repository.
        It is useful to know what git tag we're using, and if we have outstanding code.
        """
        try:
            repo = Repo(gitroot)
            assert not repo.bare
        except InvalidGitRepositoryError:
            logger.info(
                "    Cannot find a Git repository.  You probably downloaded an archive"
            )
            return

        if repo.is_dirty():
            logger.info("    Git is dirty")
        try:
            branch_name = repo.active_branch.name
        except TypeError:
            branch_name = "None, Git is in 'detached HEAD' state"
        logger.info("    Active Git branch: %s", branch_name)
        logger.info("    Git commit: %s" % repo.head.commit.hexsha)

    # logger.info("  Number of CPUs: %d", len(os.sched_getaffinity(0)))
    logger.info("  Number of GPUs: %d", torch.cuda.device_count())
    logger.info("  CUDA version: %s", torch.version.cuda)
    logger.info("  CUDNN version: %s", torch.backends.cudnn.version())
    logger.info("  Kernel: %s", platform.release())
    if HAVE_LSB:
        try:
            logger.info("  OS: %s", lsb_release.get_lsb_information()["DESCRIPTION"])
        except Exception:
            pass
    logger.info("  Python: %s", sys.version.replace("\n", "").replace("\r", ""))
    logger.info("  PyTorch: %s", torch.__version__)
    logger.info("  Pytorch Lightning: %s", pytorch_lightning.__version__)
    logger.info("  Numpy: %s", np.__version__)
    logger.info("  Hannah version info:")
    log_git_state(os.path.join(os.path.dirname(__file__), ".."))
    logger.info("  Command line: %s", " ".join(sys.argv))
    logger.info("  ")


def list_all_files(
    path, file_suffix, file_prefix=False, remove_file_beginning=""
) -> Any:
    subfolder = list_dir(path, prefix=True)
    files_in_folder = list_files(path, file_suffix, prefix=file_prefix)
    for subfold in subfolder:
        subfolder.extend(list_dir(subfold, prefix=True))
        if len(remove_file_beginning):
            tmp = list_files(subfold, file_suffix, prefix=False)
            tmp = [
                element
                for element in tmp
                if not element.startswith(remove_file_beginning)
            ]
            for filename in tmp:
                files_in_folder.append(os.path.join(subfold, filename))
        else:
            files_in_folder.extend(list_files(subfold, file_suffix, prefix=file_prefix))

    return files_in_folder


def extract_from_download_cache(
    filename,
    url,
    cached_files,
    target_cache,
    target_folder,
    target_test_folder="",
    clear_download=False,
    no_exist_check=False,
) -> None:
    """extracts given file from cache or donwloads first from url

    Args:
        filename (str): name of the file to download or extract
        url (str): possible url to download the file
        cached_files (list(str)): cached files in download cache
        target_cache (str): path to the folder to cache file if download necessary
        target_folder (str): path where to extract file
        target_test_folder (str, optional): folder to check if data are already there
        clear_download (bool): clear download after usage
        no_exist_check (bool): disables the check if folder exists
    """
    if len(target_test_folder) == 0:
        target_test_folder = target_folder
    if filename not in cached_files and (
        not os.path.isdir(target_test_folder) or no_exist_check
    ):
<<<<<<< HEAD
        logging.info("download and extract: " + str(filename))
=======
        logger.info("download and extract: %s", str(filename))
>>>>>>> 5da265fd
        download_and_extract_archive(
            url,
            target_cache,
            target_folder,
            filename=filename,
            remove_finished=clear_download,
        )
    elif filename in cached_files and (
        not os.path.isdir(target_test_folder) or no_exist_check
    ):
<<<<<<< HEAD
        logging.info("extract from download_cache: " + str(filename))
=======
        logger.info("extract from download_cache: %s", str(filename))
>>>>>>> 5da265fd
        extract_archive(
            os.path.join(target_cache, filename),
            target_folder,
            remove_finished=clear_download,
        )


def auto_select_gpus(gpus=1) -> List[int]:
    num_gpus = gpus

    gpus = list(nvsmi.get_gpus())

    gpus = list(
        sorted(gpus, key=lambda gpu: (gpu.mem_free, 1.0 - gpu.gpu_util), reverse=True)
    )

    job_num = hydra.core.hydra_config.HydraConfig.get().job.get("num", 0)

    result = []
    for i in range(num_gpus):
        num = (i + job_num) % len(gpus)
        result.append(int(gpus[num].id))

    return result


def common_callbacks(config: DictConfig) -> list:
    callbacks: List[Callback] = []

    lr_monitor = LearningRateMonitor()
    callbacks.append(lr_monitor)

    if config.get("device_stats", None) or config.get("gpu_stats", None):
        if config.get("gpu_stats", None):
            msglogger.warning(
                "config option gpu_stats has been deprecated use device_stats instead"
            )
        device_stats = DeviceStatsMonitor(cpu_stats=True)
        callbacks.append(device_stats)

    if config.get("data_monitor", False):
        data_monitor = ModuleDataMonitor(submodules=True)
        callbacks.append(data_monitor)

    if config.get("print_metrics", False):
        metrics_printer = PrintTableMetricsCallback()
        callbacks.append(metrics_printer)

    mac_summary_callback = MacSummaryCallback()
    callbacks.append(mac_summary_callback)

    if config.get("early_stopping", None):
        stop_callback = hydra.utils.instantiate(config.early_stopping)
        callbacks.append(stop_callback)

    if config.get("compression", None):
        config_compression = config.get("compression")
        if config_compression.get("pruning", None):
            pruning_scheduler = PruningAmountScheduler(
                config.compression.pruning.amount, config.trainer.max_epochs
            )
            pruning_config = dict(config.compression.pruning)
            del pruning_config["amount"]
            pruning_callback = hydra.utils.instantiate(
                pruning_config, amount=pruning_scheduler
            )
            callbacks.append(pruning_callback)

        if config_compression.get("decomposition", None):
            compress_after_epoch = config.trainer.max_epochs
            if (
                compress_after_epoch % 2 == 1
            ):  # SVD compression occurs max_epochs/2 epochs. If max_epochs is an odd number, SVD not called
                compress_after_epoch -= 1
            svd = SVD(
                rank_compression=config.compression.decomposition.rank_compression,
                compress_after=compress_after_epoch,
            )
            callbacks.append(svd)

        if config_compression.get("clustering", None):
            kmeans = kMeans(
                cluster=config.compression.clustering.amount,
            )
            callbacks.append(kmeans)

    return callbacks


@rank_zero_only
def clear_outputs():
    current_path = pathlib.Path(".")
    for component in current_path.iterdir():
        if component.name == "checkpoints":
            shutil.rmtree(component)
        elif component.name.startswith("version_"):
            shutil.rmtree(component)
        elif component.name == "profile":
            shutil.rmtree(component)


def fullname(o) -> Any:
    klass = o.__class__
    module = klass.__module__
    if module == "builtins":
        return klass.__qualname__  # avoid outputs like 'builtins.str'
    return module + "." + klass.__qualname__


@contextmanager
def set_deterministic(mode):
    "A contextmanager to set deterministic algorithms"

    old_mode = torch.are_deterministic_algorithms_enabled()

    try:
        torch.use_deterministic_algorithms(mode)
        yield
    finally:
        torch.use_deterministic_algorithms(old_mode)<|MERGE_RESOLUTION|>--- conflicted
+++ resolved
@@ -1,3 +1,21 @@
+#
+# Copyright (c) 2022 University of Tübingen.
+#
+# This file is part of hannah.
+# See https://atreus.informatik.uni-tuebingen.de/ties/ai/hannah/hannah for further info.
+#
+# Licensed under the Apache License, Version 2.0 (the "License");
+# you may not use this file except in compliance with the License.
+# You may obtain a copy of the License at
+#
+#     http://www.apache.org/licenses/LICENSE-2.0
+#
+# Unless required by applicable law or agreed to in writing, software
+# distributed under the License is distributed on an "AS IS" BASIS,
+# WITHOUT WARRANTIES OR CONDITIONS OF ANY KIND, either express or implied.
+# See the License for the specific language governing permissions and
+# limitations under the License.
+#
 import importlib
 import logging
 import os
@@ -159,11 +177,8 @@
     if filename not in cached_files and (
         not os.path.isdir(target_test_folder) or no_exist_check
     ):
-<<<<<<< HEAD
-        logging.info("download and extract: " + str(filename))
-=======
         logger.info("download and extract: %s", str(filename))
->>>>>>> 5da265fd
+
         download_and_extract_archive(
             url,
             target_cache,
@@ -174,11 +189,8 @@
     elif filename in cached_files and (
         not os.path.isdir(target_test_folder) or no_exist_check
     ):
-<<<<<<< HEAD
-        logging.info("extract from download_cache: " + str(filename))
-=======
         logger.info("extract from download_cache: %s", str(filename))
->>>>>>> 5da265fd
+
         extract_archive(
             os.path.join(target_cache, filename),
             target_folder,
