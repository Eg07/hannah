--- conflicted
+++ resolved
@@ -349,10 +349,6 @@
     def get_dilation_size(self):
         return self.dilation_sizes[self.target_dilation_index]
 
-<<<<<<< HEAD
-=======
-    # todo integrate callee
->>>>>>> 93841f12
     def pick_group_index(self, target_group_index: int):
         if (target_group_index < 0) or (
             target_group_index >= len(self.group_sizes)
@@ -363,33 +359,22 @@
             target_group_index = len(self.group_sizes) - 1
         self.set_group_size(self.group_sizes[target_group_index])
 
-<<<<<<< HEAD
     def pick_random_group_index(self):
         choice = np.random.choice(self.group_sizes, size=1)
         self.set_group_size(choice[0])
         return self.get_group_size()
 
-=======
->>>>>>> 93841f12
     # the initial group size is the first element of the list of available sizes
     # resets the group size back to its initial size
     # todo check calls
     def reset_group_size(self):
-<<<<<<< HEAD
         self.set_group_size(self.group_sizes[0])
-=======
-        self.group_sizes(self.group_sizes[0])
->>>>>>> 93841f12
 
     def get_group_size(self):
         return self.group_sizes[self.target_group_index]
 
     # todo check calls
-<<<<<<< HEAD
     def set_group_size(self, new_group_size, resize_weights : bool = False):
-=======
-    def set_group_size(self, new_group_size):
->>>>>>> 93841f12
         if (
             new_group_size < self.min_group_size
             or new_group_size > self.max_group_size
@@ -405,23 +390,17 @@
         self.target_group_index = 0
         try:
             index = self.group_sizes.index(new_group_size)
-<<<<<<< HEAD
             old_index = self.target_group_index
             resize_weights = False if index == old_index else resize_weights
-=======
->>>>>>> 93841f12
             self.target_group_index = index
             # self.group_sizes = self.group_sizes[self.target_group_index]
         except ValueError:
             logging.warn(
                 f"requested elastic group size {new_group_size} is not an available group size. Defaulting to full size ({self.max_group_size})"
             )
-<<<<<<< HEAD
         if(resize_weights):
             new_weights = self.adjust_weights_for_grouping(self.weight, self.get_group_size(), multiply_if_smaller=True)
             self.weight = nn.Parameter(new_weights)
-=======
->>>>>>> 93841f12
 
     # step current kernel size down by one index, if possible.
     # return True if the size limit was not reached
@@ -430,11 +409,7 @@
         next_group_index = self.target_group_index + 1
         if next_group_index < len(self.group_sizes):
             self.set_group_size(self.group_sizes[next_group_index])
-<<<<<<< HEAD
             # print(f"stepped down group size of a module! Index is now {self.target_group_index}")
-=======
-             #print(f"stepped down group size of a module! Index is now {self.target_group_index}")
->>>>>>> 93841f12
             return True
         else:
             logging.debug(
@@ -442,7 +417,6 @@
             )
             return False
 
-<<<<<<< HEAD
 
 
     def getGrouping(self):
@@ -503,7 +477,5 @@
         # filter_primary_module_weights(weights, weights_input_shape, weights_output_shape)
         return full_kernel
 
-=======
->>>>>>> 93841f12
     def forward(self, input: torch.Tensor) -> torch.Tensor:
         pass