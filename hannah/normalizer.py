from typing import Any, Optional, TypeVar, Union

import torch
import torch.nn as nn


class FixedPointNormalizer(nn.Module):
    "Simple feature normalizer for fixed point models"

    def __init__(
        self,
        normalize_bits: int = 8,
        normalize_max: int = 256,
        divide=False,
        override_max=False,
    ) -> None:
        super().__init__()
        self.normalize_bits = normalize_bits
        self.normalize_max = normalize_max
        self.divide = divide
        self.bits = self.normalize_bits - 1

        if self.divide and self.normalize_bits % 2 == 0:

            self.bits = int((self.normalize_bits / 2) - 1)
            self.low_border = (2**self.bits) - 1
            self.high_border = self.low_border << self.bits

            if not override_max:
                self.normalize_max = self.high_border

    def forward(self, x: torch.Tensor) -> torch.Tensor:
        normalize_factor = 2.0**self.bits
        x = x * normalize_factor / self.normalize_max
        x = x.round()

        if self.divide:

            x = x.to(torch.int8)
            xabs = torch.abs(x)

            lower = torch.bitwise_and(
                input=xabs, other=torch.tensor(self.low_border, dtype=torch.int8)
            )

            upper = (
                torch.bitwise_and(
                    input=xabs, other=torch.tensor(self.high_border, dtype=torch.int8)
                )
                >> self.bits
            )

            lower = torch.copysign(lower, x)
            upper = torch.copysign(upper, x)

            x = torch.cat((upper, lower), 1)

        x = x / normalize_factor
        x = x.clamp(-1.0, 1.0 - 1.0 / normalize_factor)

        return x


class AdaptiveFixedPointNormalizer(nn.Module):
    "Simple feature normalizer for fixed point models"

    def __init__(self, normalize_bits: int = 8, num_features: int = 40) -> None:
        super().__init__()
        self.bn = nn.BatchNorm1d(num_features=num_features, affine=True)
        self.normalize_bits = normalize_bits

    def forward(self, x: torch.Tensor) -> torch.Tensor:

        normalize_factor = 2.0 ** (self.normalize_bits - 1)
        x = self.bn(x)
        x = x / normalize_factor
        x = x.clamp(-1.0, 1.0 - 1.0 / normalize_factor)
        return x


class HistogramNormalizer(nn.Module):
    def __init__(self, bits: int = 8, bins: Optional[int] = None) -> None:
        super().__init__()

        self.bits = bits
        if bins is None:
            bins = min(2**bits, 2048)
        self.bins = bins

        self.register_buffer("histogram", torch.zeros(self.bins))
        self.register_buffer("min_val", torch.tensor(float("inf")))
        self.register_buffer("max_val", torch.tensor(float("-inf")))

    def forward(self, x_orig: torch.Tensor) -> torch.Tensor:
        if x_orig.numel() == 0:
            return x_orig

        x = x_orig.detach()

        new_min = torch.min(x)
        new_max = torch.max(x)

        self.min_val = torch.min(self.min_val, new_min)
        self.max_val = torch.max(self.max_val, new_max)

        histogram = torch.histc(
            x, min=int(self.min_val), max=int(self.max_val), bins=self.bins
        )

<<<<<<< HEAD
=======
        self.histogram = self.histogram * 0.9 + histogram * 0.1
        print(self.min_val)
        print(self.max_val)

>>>>>>> 6faedb9b
        return x_orig<|MERGE_RESOLUTION|>--- conflicted
+++ resolved
@@ -107,11 +107,8 @@
             x, min=int(self.min_val), max=int(self.max_val), bins=self.bins
         )
 
-<<<<<<< HEAD
-=======
         self.histogram = self.histogram * 0.9 + histogram * 0.1
         print(self.min_val)
         print(self.max_val)
 
->>>>>>> 6faedb9b
         return x_orig