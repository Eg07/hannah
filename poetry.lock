--- conflicted
+++ resolved
@@ -18,12 +18,12 @@
 python-versions = ">=3.6"
 
 [package.dependencies]
+async-timeout = ">=3.0,<4.0"
+attrs = ">=17.3.0"
+chardet = ">=2.0,<5.0"
+multidict = ">=4.5,<7.0"
 typing-extensions = ">=3.6.5"
 yarl = ">=1.0,<2.0"
-async-timeout = ">=3.0,<4.0"
-chardet = ">=2.0,<5.0"
-attrs = ">=17.3.0"
-multidict = ">=4.5,<7.0"
 
 [package.extras]
 speedups = ["aiodns", "brotlipy", "cchardet"]
@@ -69,17 +69,10 @@
 python-versions = ">=2.7, !=3.0.*, !=3.1.*, !=3.2.*, !=3.3.*"
 
 [package.extras]
-<<<<<<< HEAD
-docs = ["furo", "sphinx", "zope.interface"]
-tests = ["coverage[toml] (>=5.0.2)", "hypothesis", "pympler", "pytest (>=4.3.0)", "six", "zope.interface"]
-tests_no_zope = ["coverage[toml] (>=5.0.2)", "hypothesis", "pympler", "pytest (>=4.3.0)", "six"]
-dev = ["coverage[toml] (>=5.0.2)", "hypothesis", "pympler", "pytest (>=4.3.0)", "six", "zope.interface", "furo", "sphinx", "pre-commit"]
-=======
 dev = ["coverage[toml] (>=5.0.2)", "hypothesis", "pympler", "pytest (>=4.3.0)", "six", "mypy", "pytest-mypy-plugins", "zope.interface", "furo", "sphinx", "sphinx-notfound-page", "pre-commit"]
 docs = ["furo", "sphinx", "zope.interface", "sphinx-notfound-page"]
 tests = ["coverage[toml] (>=5.0.2)", "hypothesis", "pympler", "pytest (>=4.3.0)", "six", "mypy", "pytest-mypy-plugins", "zope.interface"]
 tests_no_zope = ["coverage[toml] (>=5.0.2)", "hypothesis", "pympler", "pytest (>=4.3.0)", "six", "mypy", "pytest-mypy-plugins"]
->>>>>>> b577a604
 
 [[package]]
 name = "bayesian-optimization"
@@ -90,9 +83,9 @@
 python-versions = "*"
 
 [package.dependencies]
+numpy = ">=1.9.0"
 scikit-learn = ">=0.18.0"
 scipy = ">=0.14.0"
-numpy = ">=1.9.0"
 
 [[package]]
 name = "bitstring"
@@ -111,14 +104,14 @@
 python-versions = ">=3.6"
 
 [package.dependencies]
+appdirs = "*"
+click = ">=7.1.2"
+mypy-extensions = ">=0.4.3"
+pathspec = ">=0.6,<1"
 regex = ">=2020.1.8"
-mypy-extensions = ">=0.4.3"
+toml = ">=0.10.1"
 typed-ast = ">=1.4.0"
-toml = ">=0.10.1"
 typing-extensions = ">=3.7.4"
-pathspec = ">=0.6,<1"
-click = ">=7.1.2"
-appdirs = "*"
 
 [package.extras]
 colorama = ["colorama (>=0.4.3)"]
@@ -283,8 +276,8 @@
 python-versions = ">=3.6.0,<4.0.0"
 
 [package.dependencies]
+"nr.databind.core" = ">=0.0.19,<0.1.0"
 "nr.databind.json" = ">=0.0.9,<0.1.0"
-"nr.databind.core" = ">=0.0.19,<0.1.0"
 
 [[package]]
 name = "docspec-python"
@@ -329,25 +322,25 @@
 python-versions = ">3.6"
 
 [package.dependencies]
+aiohttp = {version = "*", optional = true, markers = "extra == \"http\""}
 importlib-metadata = {version = "*", markers = "python_version < \"3.8\""}
 requests = {version = "*", optional = true, markers = "extra == \"http\""}
-aiohttp = {version = "*", optional = true, markers = "extra == \"http\""}
-
-[package.extras]
+
+[package.extras]
+abfs = ["adlfs"]
+adl = ["adlfs"]
+dask = ["dask", "distributed"]
+dropbox = ["dropboxdrivefs", "requests", "dropbox"]
+gcs = ["gcsfs"]
+git = ["pygit2"]
+github = ["requests"]
+gs = ["gcsfs"]
 hdfs = ["pyarrow"]
-git = ["pygit2"]
-gs = ["gcsfs"]
+http = ["requests", "aiohttp"]
 s3 = ["s3fs"]
 sftp = ["paramiko"]
-gcs = ["gcsfs"]
-github = ["requests"]
+smb = ["smbprotocol"]
 ssh = ["paramiko"]
-dropbox = ["dropboxdrivefs", "requests", "dropbox"]
-abfs = ["adlfs"]
-http = ["requests", "aiohttp"]
-adl = ["adlfs"]
-dask = ["dask", "distributed"]
-smb = ["smbprotocol"]
 
 [[package]]
 name = "future"
@@ -388,8 +381,8 @@
 python-versions = ">=3.5"
 
 [package.dependencies]
+gitdb = ">=4.0.1,<5"
 typing-extensions = ">=3.7.4.0"
-gitdb = ">=4.0.1,<5"
 
 [[package]]
 name = "google-auth"
@@ -400,14 +393,14 @@
 python-versions = ">=2.7,!=3.0.*,!=3.1.*,!=3.2.*,!=3.3.*,!=3.4.*,!=3.5.*"
 
 [package.dependencies]
+cachetools = ">=2.0.0,<5.0"
+pyasn1-modules = ">=0.2.1"
+rsa = {version = ">=3.1.4,<5", markers = "python_version >= \"3.6\""}
 six = ">=1.9.0"
-pyasn1-modules = ">=0.2.1"
-cachetools = ">=2.0.0,<5.0"
-rsa = {version = ">=3.1.4,<5", markers = "python_version >= \"3.6\""}
-
-[package.extras]
+
+[package.extras]
+aiohttp = ["aiohttp (>=3.6.2,<4.0.0dev)"]
 pyopenssl = ["pyopenssl (>=20.0.0)"]
-aiohttp = ["aiohttp (>=3.6.2,<4.0.0dev)"]
 reauth = ["pyu2f (>=0.1.5)"]
 
 [[package]]
@@ -419,8 +412,8 @@
 python-versions = ">=3.6"
 
 [package.dependencies]
+google-auth = ">=1.0.0"
 requests-oauthlib = ">=0.7.0"
-google-auth = ">=1.0.0"
 
 [package.extras]
 tool = ["click (>=6.0.0)"]
@@ -448,12 +441,12 @@
 python-versions = ">=3.7"
 
 [package.dependencies]
+cached-property = {version = "*", markers = "python_version < \"3.8\""}
 numpy = [
     {version = ">=1.14.5", markers = "python_version == \"3.7\""},
     {version = ">=1.17.5", markers = "python_version == \"3.8\""},
     {version = ">=1.19.3", markers = "python_version >= \"3.9\""},
 ]
-cached-property = {version = "*", markers = "python_version < \"3.8\""}
 
 [[package]]
 name = "hannah-optimizer"
@@ -467,10 +460,10 @@
 [package.dependencies]
 hydra-core = "^1.0.3"
 matplotlib = "^3.4.1"
-tikzplotlib = "^0.9.8"
 numpy = "^1.18.0"
 pandas = "^1.2.4"
 tabulate = "^0.8.0"
+tikzplotlib = "^0.9.8"
 
 [package.source]
 type = "directory"
@@ -486,8 +479,8 @@
 
 [package.dependencies]
 antlr4-python3-runtime = "4.8"
+importlib-resources = {version = "*", markers = "python_version < \"3.9\""}
 omegaconf = ">=2.0.5,<2.1"
-importlib-resources = {version = "*", markers = "python_version < \"3.9\""}
 
 [[package]]
 name = "hydra-joblib-launcher"
@@ -498,8 +491,8 @@
 python-versions = "*"
 
 [package.dependencies]
+hydra-core = ">=1.0.0,<1.1.0"
 joblib = ">=0.14.0"
-hydra-core = ">=1.0.0,<1.1.0"
 
 [[package]]
 name = "hydra-nevergrad-sweeper"
@@ -511,8 +504,8 @@
 
 [package.dependencies]
 hydra-core = ">=1.0.0"
+nevergrad = ">=0.4.1.post4"
 numpy = "<1.20.0"
-nevergrad = ">=0.4.1.post4"
 
 [[package]]
 name = "hydra-submitit-launcher"
@@ -635,12 +628,12 @@
 python-versions = ">=3.7"
 
 [package.dependencies]
-pillow = ">=6.2.0"
-python-dateutil = ">=2.7"
-pyparsing = ">=2.2.1"
-numpy = ">=1.16"
 cycler = ">=0.10"
 kiwisolver = ">=1.0.1"
+numpy = ">=1.16"
+pillow = ">=6.2.0"
+pyparsing = ">=2.2.1"
+python-dateutil = ">=2.7"
 
 [[package]]
 name = "mccabe"
@@ -667,8 +660,8 @@
 python-versions = "*"
 
 [package.extras]
+develop = ["pytest (>=4.6)", "pycodestyle", "pytest-cov", "codecov", "wheel"]
 tests = ["pytest (>=4.6)"]
-develop = ["pytest (>=4.6)", "pycodestyle", "pytest-cov", "codecov", "wheel"]
 
 [[package]]
 name = "multidict"
@@ -711,10 +704,10 @@
 python-versions = ">=3.6"
 
 [package.dependencies]
+bayesian-optimization = ">=1.2.0"
+cma = ">=2.6.0"
+numpy = ">=1.15.0"
 typing-extensions = ">=3.6.6"
-numpy = ">=1.15.0"
-cma = ">=2.6.0"
-bayesian-optimization = ">=1.2.0"
 
 [package.extras]
 all = ["black (==20.8b1)", "mypy (>=0.800)", "pytest (>=4.3.0)", "pytest-cov (>=2.6.1)", "pylint (>=2.4.4)", "wheel (>=0.33.6)", "setuptools (>=41.2.0)", "sphinx (>=3.3.0)", "sphinx-rtd-theme (>=0.4.3)", "recommonmark (>=0.5.0)", "twine (>=3.1.1)", "autodocsumm (>=0.1.11)", "pandas (>=0.23.4)", "requests (>=2.21.0)", "xlwt (>=1.3.0)", "xlrd (>=1.2.0)", "lpips (==0.1.3)", "opencv-python (==4.1.2.30)", "matplotlib (>=2.2.3)", "gym (>=0.12.1)", "torch (>=1.2.0)", "hiplot", "fcmaes (>=1.2.7)", "openpyxl (>=3.0.0)", "pyproj (>=2.6.1)", "pillow", "tqdm", "torchvision", "pyomo (>=5.7)", "mixsimulator (>=0.2.9.9)", "hyperopt (>=0.2.5)", "IOHexperimenter (==0.2.8.7)", "cdt (>=0.5)", "koncept (>=0.2.2)", "tensorflow-estimator (==2.3.0)", "tensorflow (>=2.3.1)", "image-quality (==1.2.6)", "keras (==2.2.4)"]
@@ -738,8 +731,8 @@
 python-versions = "*"
 
 [package.dependencies]
+"nr.metaclass" = ">=0.0.1,<0.1.0"
 six = ">=1.11.0,<2.0.0"
-"nr.metaclass" = ">=0.0.1,<0.1.0"
 
 [package.extras]
 test = ["nr.fs (>=1.5.0,<2.0.0)"]
@@ -753,10 +746,10 @@
 python-versions = "*"
 
 [package.dependencies]
+"nr.collections" = ">=0.0.1,<1.0.0"
+"nr.interface" = ">=0.0.1,<0.1.0"
 "nr.pylang.utils" = ">=0.0.3,<0.1.0"
-"nr.interface" = ">=0.0.1,<0.1.0"
 "nr.stream" = ">=0.0.1,<0.1.0"
-"nr.collections" = ">=0.0.1,<1.0.0"
 
 [[package]]
 name = "nr.databind.json"
@@ -767,11 +760,11 @@
 python-versions = "*"
 
 [package.dependencies]
-"nr.pylang.utils" = ">=0.0.1,<0.1.0"
+"nr.collections" = ">=0.0.1,<1.0.0"
 "nr.databind.core" = ">=0.0.21,<0.1.0"
 "nr.interface" = ">=0.0.1,<0.1.0"
 "nr.parsing.date" = ">=0.1.0,<1.0.0"
-"nr.collections" = ">=0.0.1,<1.0.0"
+"nr.pylang.utils" = ">=0.0.1,<0.1.0"
 
 [[package]]
 name = "nr.fs"
@@ -793,10 +786,10 @@
 python-versions = "*"
 
 [package.dependencies]
+"nr.collections" = ">=0.0.1,<1.0.0"
+"nr.metaclass" = ">=0.0.1,<0.1.0"
 "nr.pylang.utils" = ">=0.0.1,<0.1.0"
-"nr.metaclass" = ">=0.0.1,<0.1.0"
 six = ">=1.11.0,<2.0.0"
-"nr.collections" = ">=0.0.1,<1.0.0"
 
 [[package]]
 name = "nr.metaclass"
@@ -837,9 +830,9 @@
 python-versions = "*"
 
 [package.dependencies]
+"nr.collections" = ">=0.0.1,<1.0.0"
 "nr.pylang.utils" = ">=0.0.1,<1.0.0"
 six = ">=1.11.0,<2.0.0"
-"nr.collections" = ">=0.0.1,<1.0.0"
 
 [[package]]
 name = "nr.sumtype"
@@ -850,8 +843,8 @@
 python-versions = "*"
 
 [package.dependencies]
+"nr.metaclass" = ">=0.0.4,<1.0.0"
 "nr.stream" = ">=0.0.2,<1.0.0"
-"nr.metaclass" = ">=0.0.4,<1.0.0"
 
 [[package]]
 name = "nr.utils.re"
@@ -886,9 +879,9 @@
 python-versions = ">=2.7, !=3.0.*, !=3.1.*, !=3.2.*, !=3.3.*"
 
 [package.extras]
+rsa = ["cryptography"]
 signals = ["blinker"]
 signedtoken = ["cryptography", "pyjwt (>=1.0.0)"]
-rsa = ["cryptography"]
 
 [[package]]
 name = "omegaconf"
@@ -899,8 +892,8 @@
 python-versions = ">=3.6"
 
 [package.dependencies]
+PyYAML = ">=5.1"
 typing-extensions = "*"
-PyYAML = ">=5.1"
 
 [[package]]
 name = "onnx"
@@ -911,10 +904,10 @@
 python-versions = "*"
 
 [package.dependencies]
-typing-extensions = ">=3.6.2.1"
-six = "*"
 numpy = ">=1.16.6"
 protobuf = "*"
+six = "*"
+typing-extensions = ">=3.6.2.1"
 
 [package.extras]
 mypy = ["mypy (==0.600)"]
@@ -929,9 +922,9 @@
 develop = false
 
 [package.dependencies]
-tensorflow-addons = "*"
 onnx = ">=1.8.0"
 PyYAML = "*"
+tensorflow-addons = "*"
 
 [package.source]
 type = "git"
@@ -971,9 +964,9 @@
 python-versions = ">=3.7.1"
 
 [package.dependencies]
+numpy = ">=1.16.5"
 python-dateutil = ">=2.7.3"
 pytz = ">=2017.3"
-numpy = ">=1.16.5"
 
 [package.extras]
 test = ["pytest (>=5.0.1)", "pytest-xdist", "hypothesis (>=3.58)"]
@@ -1025,13 +1018,13 @@
 python-versions = ">=3.6.1"
 
 [package.dependencies]
+cfgv = ">=2.0.0"
+identify = ">=1.0.0"
+importlib-metadata = {version = "*", markers = "python_version < \"3.8\""}
+nodeenv = ">=0.11.1"
+pyyaml = ">=5.1"
+toml = "*"
 virtualenv = ">=20.0.8"
-pyyaml = ">=5.1"
-cfgv = ">=2.0.0"
-nodeenv = ">=0.11.1"
-importlib-metadata = {version = "*", markers = "python_version < \"3.8\""}
-identify = ">=1.0.0"
-toml = "*"
 
 [[package]]
 name = "promise"
@@ -1078,9 +1071,9 @@
 python-versions = ">2.7,!=3.0.*, !=3.1.*, !=3.2.*, !=3.3.*"
 
 [package.dependencies]
-scipy = ">=1.2.0"
 numpy = ">=1.14.0"
 pyDOE = ">=0.3.8"
+scipy = ">=1.2.0"
 
 [[package]]
 name = "py"
@@ -1134,19 +1127,19 @@
 python-versions = ">=3.5.0,<4.0.0"
 
 [package.dependencies]
-PyYAML = ">=5.3.0,<6.0.0"
+click = ">=7.0.0,<8.0.0"
 docspec = ">=0.2.0,<0.3.0"
-"nr.fs" = ">=1.6.0,<2.0.0"
-six = ">=1.11.0,<2.0.0"
+docspec-python = ">=0.1.0,<0.2.0"
 "nr.collections" = ">=0.0.1,<0.1.0"
 "nr.databind.core" = ">=0.0.18,<0.1.0"
-docspec-python = ">=0.1.0,<0.2.0"
+"nr.databind.json" = ">=0.0.9,<0.1.0"
+"nr.fs" = ">=1.6.0,<2.0.0"
+"nr.interface" = ">=0.0.3,<0.1.0"
+PyYAML = ">=5.3.0,<6.0.0"
+requests = ">=2.23.0,<3.0.0"
+six = ">=1.11.0,<2.0.0"
 toml = ">=0.10.1,<1.0.0"
 watchdog = ">=1.0.0,<2.0.0"
-"nr.databind.json" = ">=0.0.9,<0.1.0"
-requests = ">=2.23.0,<3.0.0"
-click = ">=7.0.0,<8.0.0"
-"nr.interface" = ">=0.0.3,<0.1.0"
 
 [[package]]
 name = "pydoe"
@@ -1157,8 +1150,8 @@
 python-versions = "*"
 
 [package.dependencies]
+numpy = "*"
 scipy = "*"
-numpy = "*"
 
 [[package]]
 name = "pyflakes"
@@ -1185,16 +1178,16 @@
 python-versions = ">=2.7, !=3.0.*, !=3.1.*, !=3.2.*, !=3.3.*"
 
 [package.dependencies]
+atomicwrites = ">=1.0"
+attrs = ">=17.4.0"
+colorama = {version = "*", markers = "sys_platform == \"win32\""}
+importlib-metadata = ">=0.12"
 more-itertools = {version = ">=4.0.0", markers = "python_version > \"2.7\""}
+packaging = "*"
+pluggy = ">=0.12,<1.0"
+py = ">=1.5.0"
 six = ">=1.10.0"
-py = ">=1.5.0"
 wcwidth = "*"
-packaging = "*"
-importlib-metadata = ">=0.12"
-colorama = {version = "*", markers = "sys_platform == \"win32\""}
-attrs = ">=17.4.0"
-pluggy = ">=0.12,<1.0"
-atomicwrites = ">=1.0"
 
 [package.extras]
 testing = ["argcomplete", "hypothesis (>=3.56)", "nose", "requests", "mock"]
@@ -1208,8 +1201,8 @@
 python-versions = ">=2.7, !=3.0.*, !=3.1.*, !=3.2.*, !=3.3.*, !=3.4.*"
 
 [package.dependencies]
+coverage = ">=5.2.1"
 pytest = ">=4.6"
-coverage = ">=5.2.1"
 
 [package.extras]
 testing = ["fields", "hunter", "process-tests (==2.0.2)", "six", "pytest-xdist", "virtualenv"]
@@ -1234,34 +1227,25 @@
 python-versions = ">=3.6"
 
 [package.dependencies]
-tqdm = ">=4.41.0"
-PyYAML = ">=5.1,<5.4.0 || >=5.5.0"
 fsspec = {version = ">=0.8.1", extras = ["http"]}
-torch = ">=1.4"
-packaging = "*"
-torchmetrics = "0.2.0"
 future = ">=0.17.1"
-tensorboard = ">=2.2.0,<2.5.0 || >2.5.0"
 numpy = ">=1.16.6"
-<<<<<<< HEAD
-=======
 packaging = "*"
 PyYAML = ">=5.1,<5.4.0 || >=5.5.0"
 tensorboard = ">=2.2.0,<2.5.0 || >2.5.0"
 torch = ">=1.4"
 torchmetrics = "0.2.0"
 tqdm = ">=4.41.0"
->>>>>>> b577a604
-
-[package.extras]
-loggers = ["neptune-client (>=0.4.109)", "comet-ml (>=3.1.12)", "mlflow (>=1.0.0)", "test-tube (>=0.7.5)", "wandb (>=0.8.21)"]
+
+[package.extras]
 all = ["matplotlib (>3.1)", "horovod (>=0.21.2)", "omegaconf (>=2.0.1)", "torchtext (>=0.5)", "onnxruntime (>=1.3.0)", "hydra-core (>=1.0)", "neptune-client (>=0.4.109)", "comet-ml (>=3.1.12)", "mlflow (>=1.0.0)", "test-tube (>=0.7.5)", "wandb (>=0.8.21)", "coverage (>=5.2)", "codecov (>=2.1)", "pytest (>=6.0)", "flake8 (>=3.6)", "check-manifest", "twine (==3.2)", "scikit-learn (>=0.22.2)", "scikit-image (>=0.17.2)", "isort (>=5.6.4)", "mypy (>=0.720,<0.800)", "pre-commit (>=1.0)", "cloudpickle (>=1.3)", "nltk (<3.6)", "pandas", "torchvision (>=0.5)", "gym (>=0.17.0)", "ipython"]
-extra = ["matplotlib (>3.1)", "horovod (>=0.21.2)", "omegaconf (>=2.0.1)", "torchtext (>=0.5)", "onnxruntime (>=1.3.0)", "hydra-core (>=1.0)"]
+cpu = ["matplotlib (>3.1)", "omegaconf (>=2.0.1)", "torchtext (>=0.5)", "onnxruntime (>=1.3.0)", "hydra-core (>=1.0)", "neptune-client (>=0.4.109)", "comet-ml (>=3.1.12)", "mlflow (>=1.0.0)", "test-tube (>=0.7.5)", "wandb (>=0.8.21)", "coverage (>=5.2)", "codecov (>=2.1)", "pytest (>=6.0)", "flake8 (>=3.6)", "check-manifest", "twine (==3.2)", "scikit-learn (>=0.22.2)", "scikit-image (>=0.17.2)", "isort (>=5.6.4)", "mypy (>=0.720,<0.800)", "pre-commit (>=1.0)", "cloudpickle (>=1.3)", "nltk (<3.6)", "pandas", "torchvision (>=0.5)", "gym (>=0.17.0)", "ipython"]
+cpu-extra = ["matplotlib (>3.1)", "omegaconf (>=2.0.1)", "torchtext (>=0.5)", "onnxruntime (>=1.3.0)", "hydra-core (>=1.0)"]
 dev = ["matplotlib (>3.1)", "horovod (>=0.21.2)", "omegaconf (>=2.0.1)", "torchtext (>=0.5)", "onnxruntime (>=1.3.0)", "hydra-core (>=1.0)", "neptune-client (>=0.4.109)", "comet-ml (>=3.1.12)", "mlflow (>=1.0.0)", "test-tube (>=0.7.5)", "wandb (>=0.8.21)", "coverage (>=5.2)", "codecov (>=2.1)", "pytest (>=6.0)", "flake8 (>=3.6)", "check-manifest", "twine (==3.2)", "scikit-learn (>=0.22.2)", "scikit-image (>=0.17.2)", "isort (>=5.6.4)", "mypy (>=0.720,<0.800)", "pre-commit (>=1.0)", "cloudpickle (>=1.3)", "nltk (<3.6)", "pandas"]
 examples = ["torchvision (>=0.5)", "gym (>=0.17.0)", "ipython"]
+extra = ["matplotlib (>3.1)", "horovod (>=0.21.2)", "omegaconf (>=2.0.1)", "torchtext (>=0.5)", "onnxruntime (>=1.3.0)", "hydra-core (>=1.0)"]
+loggers = ["neptune-client (>=0.4.109)", "comet-ml (>=3.1.12)", "mlflow (>=1.0.0)", "test-tube (>=0.7.5)", "wandb (>=0.8.21)"]
 test = ["coverage (>=5.2)", "codecov (>=2.1)", "pytest (>=6.0)", "flake8 (>=3.6)", "check-manifest", "twine (==3.2)", "scikit-learn (>=0.22.2)", "scikit-image (>=0.17.2)", "isort (>=5.6.4)", "mypy (>=0.720,<0.800)", "pre-commit (>=1.0)", "cloudpickle (>=1.3)", "nltk (<3.6)", "pandas"]
-cpu-extra = ["matplotlib (>3.1)", "omegaconf (>=2.0.1)", "torchtext (>=0.5)", "onnxruntime (>=1.3.0)", "hydra-core (>=1.0)"]
-cpu = ["matplotlib (>3.1)", "omegaconf (>=2.0.1)", "torchtext (>=0.5)", "onnxruntime (>=1.3.0)", "hydra-core (>=1.0)", "neptune-client (>=0.4.109)", "comet-ml (>=3.1.12)", "mlflow (>=1.0.0)", "test-tube (>=0.7.5)", "wandb (>=0.8.21)", "coverage (>=5.2)", "codecov (>=2.1)", "pytest (>=6.0)", "flake8 (>=3.6)", "check-manifest", "twine (==3.2)", "scikit-learn (>=0.22.2)", "scikit-image (>=0.17.2)", "isort (>=5.6.4)", "mypy (>=0.720,<0.800)", "pre-commit (>=1.0)", "cloudpickle (>=1.3)", "nltk (<3.6)", "pandas", "torchvision (>=0.5)", "gym (>=0.17.0)", "ipython"]
 
 [[package]]
 name = "pytz"
@@ -1307,9 +1291,9 @@
 python-versions = ">=2.7, !=3.0.*, !=3.1.*, !=3.2.*, !=3.3.*, !=3.4.*"
 
 [package.dependencies]
-idna = ">=2.5,<3"
 certifi = ">=2017.4.17"
 chardet = ">=3.0.2,<5"
+idna = ">=2.5,<3"
 urllib3 = ">=1.21.1,<1.27"
 
 [package.extras]
@@ -1363,15 +1347,15 @@
 
 [package.dependencies]
 joblib = ">=0.11"
+numpy = ">=1.13.3"
+scipy = ">=0.19.1"
 threadpoolctl = ">=2.0.0"
-scipy = ">=0.19.1"
-numpy = ">=1.13.3"
-
-[package.extras]
+
+[package.extras]
+benchmark = ["matplotlib (>=2.1.1)", "pandas (>=0.25.0)", "memory-profiler (>=0.57.0)"]
 docs = ["matplotlib (>=2.1.1)", "scikit-image (>=0.13)", "pandas (>=0.25.0)", "seaborn (>=0.9.0)", "memory-profiler (>=0.57.0)", "sphinx (>=3.2.0)", "sphinx-gallery (>=0.7.0)", "numpydoc (>=1.0.0)", "Pillow (>=7.1.2)", "sphinx-prompt (>=1.3.0)"]
+examples = ["matplotlib (>=2.1.1)", "scikit-image (>=0.13)", "pandas (>=0.25.0)", "seaborn (>=0.9.0)"]
 tests = ["matplotlib (>=2.1.1)", "scikit-image (>=0.13)", "pandas (>=0.25.0)", "pytest (>=5.0.1)", "pytest-cov (>=2.9.0)", "flake8 (>=3.8.2)", "mypy (>=0.770)", "pyamg (>=4.0.0)"]
-benchmark = ["matplotlib (>=2.1.1)", "pandas (>=0.25.0)", "memory-profiler (>=0.57.0)"]
-examples = ["matplotlib (>=2.1.1)", "scikit-image (>=0.13)", "pandas (>=0.25.0)", "seaborn (>=0.9.0)"]
 
 [[package]]
 name = "scipy"
@@ -1470,8 +1454,8 @@
 python-versions = ">=3.6"
 
 [package.dependencies]
+cloudpickle = ">=1.2.1"
 typing_extensions = ">=3.7.4.2"
-cloudpickle = ">=1.2.1"
 
 [package.extras]
 dev = ["black (==19.10b0)", "isort (==5.5.3)", "mypy (>=0.782)", "pre-commit (>=1.15.2)", "pytest-cov (>=2.6.1)", "coverage[toml] (>=5.1)", "pytest (>=4.3.0)", "pylint (>=2.6.0)"]
@@ -1515,25 +1499,17 @@
 python-versions = ">= 2.7, != 3.0.*, != 3.1.*"
 
 [package.dependencies]
+absl-py = ">=0.4"
+google-auth = ">=1.6.3,<2"
+google-auth-oauthlib = ">=0.4.1,<0.5"
+grpcio = ">=1.24.3"
 markdown = ">=2.6.8"
+numpy = ">=1.12.0"
 protobuf = ">=3.6.0"
-<<<<<<< HEAD
-=======
 requests = ">=2.21.0,<3"
 six = ">=1.10.0"
->>>>>>> b577a604
 tensorboard-plugin-wit = ">=1.6.0"
-six = ">=1.10.0"
-grpcio = ">=1.24.3"
-absl-py = ">=0.4"
 werkzeug = ">=0.11.15"
-<<<<<<< HEAD
-requests = ">=2.21.0,<3"
-google-auth = ">=1.6.3,<2"
-numpy = ">=1.12.0"
-google-auth-oauthlib = ">=0.4.1,<0.5"
-=======
->>>>>>> b577a604
 
 [[package]]
 name = "tensorboard-plugin-wit"
@@ -1572,9 +1548,9 @@
 
 [package.dependencies]
 importlib-metadata = {version = "*", markers = "python_version < \"3.8\""}
+matplotlib = ">=1.4.0"
 numpy = "*"
 Pillow = "*"
-matplotlib = ">=1.4.0"
 
 [[package]]
 name = "toml"
@@ -1593,8 +1569,8 @@
 python-versions = ">=3.6.2"
 
 [package.dependencies]
+numpy = "*"
 typing-extensions = "*"
-numpy = "*"
 
 [[package]]
 name = "torchaudio"
@@ -1627,9 +1603,9 @@
 python-versions = "*"
 
 [package.dependencies]
-torch = "1.8.1"
 numpy = "*"
 pillow = ">=4.1.1"
+torch = "1.8.1"
 
 [package.extras]
 scipy = ["scipy"]
@@ -1643,9 +1619,9 @@
 python-versions = "!=3.0.*,!=3.1.*,!=3.2.*,!=3.3.*,>=2.7"
 
 [package.extras]
+dev = ["py-make (>=0.1.0)", "twine", "wheel"]
+notebook = ["ipywidgets (>=6)"]
 telegram = ["requests"]
-notebook = ["ipywidgets (>=6)"]
-dev = ["py-make (>=0.1.0)", "twine", "wheel"]
 
 [[package]]
 name = "typed-ast"
@@ -1664,8 +1640,8 @@
 python-versions = ">=3.5.3"
 
 [package.extras]
+doc = ["sphinx-rtd-theme", "sphinx-autodoc-typehints (>=1.2.0)"]
 test = ["pytest", "typing-extensions", "mypy"]
-doc = ["sphinx-rtd-theme", "sphinx-autodoc-typehints (>=1.2.0)"]
 
 [[package]]
 name = "typing-extensions"
@@ -1684,8 +1660,8 @@
 python-versions = ">=2.7, !=3.0.*, !=3.1.*, !=3.2.*, !=3.3.*, !=3.4.*, <4"
 
 [package.extras]
+secure = ["pyOpenSSL (>=0.14)", "cryptography (>=1.3.4)", "idna (>=2.0.0)", "certifi", "ipaddress"]
 socks = ["PySocks (>=1.5.6,!=1.5.7,<2.0)"]
-secure = ["pyOpenSSL (>=0.14)", "cryptography (>=1.3.4)", "idna (>=2.0.0)", "certifi", "ipaddress"]
 brotli = ["brotlipy (>=0.6.0)"]
 
 [[package]]
@@ -1697,11 +1673,11 @@
 python-versions = "!=3.0.*,!=3.1.*,!=3.2.*,!=3.3.*,>=2.7"
 
 [package.dependencies]
-importlib-metadata = {version = ">=0.12", markers = "python_version < \"3.8\""}
+appdirs = ">=1.4.3,<2"
 distlib = ">=0.3.1,<1"
 filelock = ">=3.0.0,<4"
+importlib-metadata = {version = ">=0.12", markers = "python_version < \"3.8\""}
 six = ">=1.9.0,<2"
-appdirs = ">=1.4.3,<2"
 
 [package.extras]
 docs = ["proselint (>=0.10.2)", "sphinx (>=3)", "sphinx-argparse (>=0.2.5)", "sphinx-rtd-theme (>=0.4.3)", "towncrier (>=19.9.0rc1)"]
@@ -1767,8 +1743,8 @@
 python-versions = ">=2.7, !=3.0.*, !=3.1.*, !=3.2.*, !=3.3.*, !=3.4.*"
 
 [package.extras]
+dev = ["pytest", "pytest-timeout", "coverage", "tox", "sphinx", "pallets-sphinx-themes", "sphinx-issues"]
 watchdog = ["watchdog"]
-dev = ["pytest", "pytest-timeout", "coverage", "tox", "sphinx", "pallets-sphinx-themes", "sphinx-issues"]
 
 [[package]]
 name = "wfdb"
@@ -1779,23 +1755,23 @@
 python-versions = "*"
 
 [package.dependencies]
+certifi = ">=2016.8.2"
+chardet = ">=3.0.0"
+cycler = ">=0.10.0"
+idna = ">=2.2"
+joblib = ">=0.11"
+kiwisolver = ">=1.1.0"
+matplotlib = ">=2.0.0"
+numpy = ">=1.10.1"
+pandas = ">=0.17.0"
+pyparsing = ">=2.0.4"
+python-dateutil = ">=2.4.2"
+pytz = ">=2017.2"
+requests = ">=2.8.1"
+scikit-learn = ">=0.18"
+scipy = ">=0.17.0"
 threadpoolctl = ">=1.0.0"
 urllib3 = ">=1.22"
-numpy = ">=1.10.1"
-scikit-learn = ">=0.18"
-matplotlib = ">=2.0.0"
-python-dateutil = ">=2.4.2"
-pyparsing = ">=2.0.4"
-pytz = ">=2017.2"
-chardet = ">=3.0.0"
-scipy = ">=0.17.0"
-joblib = ">=0.11"
-requests = ">=2.8.1"
-cycler = ">=0.10.0"
-certifi = ">=2016.8.2"
-idna = ">=2.2"
-pandas = ">=0.17.0"
-kiwisolver = ">=1.1.0"
 
 [package.extras]
 test = ["nose (>=1.3.7)"]
@@ -1809,9 +1785,9 @@
 python-versions = ">=3.6"
 
 [package.dependencies]
+idna = ">=2.0"
+multidict = ">=4.0"
 typing-extensions = {version = ">=3.7.4", markers = "python_version < \"3.8\""}
-multidict = ">=4.0"
-idna = ">=2.0"
 
 [[package]]
 name = "zipp"
